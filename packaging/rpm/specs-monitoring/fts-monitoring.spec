--- conflicted
+++ resolved
@@ -1,10 +1,6 @@
 Summary: FTS3 Web Application for monitoring
 Name: fts-monitoring
-<<<<<<< HEAD
-Version: 3.2.22
-=======
 Version: 3.2.24
->>>>>>> 44eb996c
 Release: 5%{?dist}
 URL: https://svnweb.cern.ch/trac/fts3
 License: ASL 2.0
