--- conflicted
+++ resolved
@@ -3,12 +3,8 @@
 
 Summary: FTS3 Web Application for monitoring
 Name: fts-monitoring
-Version: 3.1.1
-<<<<<<< HEAD
-Release: 3%{?dist}
-=======
-Release: 2%{?dist}
->>>>>>> 6f867c3b
+Version: 3.1.2
+Release: 1%{?dist}
 URL: https://svnweb.cern.ch/trac/fts3
 License: ASL 2.0
 Group: Applications/Internet
