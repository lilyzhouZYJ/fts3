--- conflicted
+++ resolved
@@ -3,11 +3,7 @@
 
 Summary: FTS3 Web Application for monitoring
 Name: fts-monitoring
-<<<<<<< HEAD
-Version: 3.1.2
-=======
 Version: 3.1.3
->>>>>>> 0deedfc8
 Release: 1%{?dist}
 URL: https://svnweb.cern.ch/trac/fts3
 License: ASL 2.0
