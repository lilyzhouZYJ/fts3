--- conflicted
+++ resolved
@@ -9,13 +9,8 @@
 %endif
 
 Name:       fts
-<<<<<<< HEAD
-Version:    3.9.1
-Release:    3%{?dist}
-=======
 Version:    3.9.2
 Release:    1%{?dist}
->>>>>>> c396bd66
 Summary:    File Transfer Service V3
 Group:      System Environment/Daemons
 License:    ASL 2.0
@@ -507,6 +502,9 @@
 ./build/test/unit/unit --log_level=all --report_level=detailed
 
 %changelog
+* Thu Jul 25 2019 Andrea Manzi <amanzi@cern.ch> - 3.9.2-1
+- New bugfix releas
+
 * Tue Jun 18 2019 Edward Karavakis <edward.karavakis@cern.ch> - 3.9.1-1
 - New bugfix release
 
