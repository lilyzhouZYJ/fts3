--- conflicted
+++ resolved
@@ -9,11 +9,7 @@
 %endif
 
 Name:       fts
-<<<<<<< HEAD
-Version:    3.7.10
-=======
 Version:    3.8.0
->>>>>>> ed19a358
 Release:    1%{?dist}
 Summary:    File Transfer Service V3
 Group:      System Environment/Daemons
@@ -21,19 +17,11 @@
 URL:        http://fts3-service.web.cern.ch/
 # The source for this package was pulled from upstream's vcs.  Use the
 # following commands to generate the tarball:
-<<<<<<< HEAD
-#  git clone https://gitlab.cern.ch/fts/fts3.git -b master --depth=1 fts-3.7.10
-#  cd fts-3.7.10
-#  git checkout v3.7.10
-#  cd ..
-#  tar --exclude-vcs -vczf fts-3.7.9.tar.gz fts-3.7.9
-=======
 #  git clone https://gitlab.cern.ch/fts/fts3.git -b master --depth=1 fts-3.8.0
 #  cd fts-3.8.0
 #  git checkout v3.8.0
 #  cd ..
 #  tar --exclude-vcs -vczf fts-3.8.0.tar.gz fts-3.8.0
->>>>>>> ed19a358
 Source0: %{name}-%{version}.tar.gz
 
 %if 0%{?el5}
