--- conflicted
+++ resolved
@@ -5,11 +5,7 @@
 %global __provides_exclude_from ^%{python_sitearch}/fts/.*\\.so$
 
 Name: fts-client
-<<<<<<< HEAD
-Version: 3.2.22
-=======
 Version: 3.2.24
->>>>>>> 3e3c66d0
 Release: 5%{?dist}
 Summary: File Transfer Service V3
 Group: Applications/Internet
@@ -18,11 +14,7 @@
 # The source for this package was pulled from upstream's vcs.  Use the
 # following commands to generate the tarball:
 #  svn export https://svn.cern.ch/reps/fts3/trunk fts3
-<<<<<<< HEAD
-#  tar -czvf fts-3.2.22-2.tar.gz fts3
-=======
 #  tar -czvf fts-3.2.24-2.tar.gz fts3
->>>>>>> 3e3c66d0
 Source0:   https://grid-deployment.web.cern.ch/grid-deployment/dms/fts3/tar/%{name}-%{version}.tar.gz
 BuildRoot: %{_tmppath}/%{name}-%{version}-%{release}-root-%(%{__id_u} -n)
 
@@ -144,9 +136,5 @@
 %{python_sitearch}/fts
 
 %changelog
-<<<<<<< HEAD
-* Tue Apr 08 2014 Alejandro Alvarez <aalvarez@cern.ch> - 3.2.22-5
-=======
 * Tue Apr 08 2014 Alejandro Alvarez <aalvarez@cern.ch> - 3.2.24-5
->>>>>>> 3e3c66d0
   - Forked client-only spec file for SL5
