--- conflicted
+++ resolved
@@ -3,11 +3,7 @@
 
 Name: fts-mysql
 Version: 3.0.3
-<<<<<<< HEAD
-Release: 15%{?dist}
-=======
 Release: 17%{?dist}
->>>>>>> 1302f051
 Summary: File Transfer Service V3 mysql plug-in
 Group: Applications/Internet 
 License: ASL 2.0
