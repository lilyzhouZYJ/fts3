/*
 * Copyright (c) CERN 2013-2015
 *
 * Copyright (c) Members of the EMI Collaboration. 2010-2013
 *  See  http://www.eu-emi.eu/partners for details on the copyright
 *  holders.
 *
 * Licensed under the Apache License, Version 2.0 (the "License");
 * you may not use this file except in compliance with the License.
 * You may obtain a copy of the License at
 *
 *    http://www.apache.org/licenses/LICENSE-2.0
 *
 * Unless required by applicable law or agreed to in writing, software
 * distributed under the License is distributed on an "AS IS" BASIS,
 * WITHOUT WARRANTIES OR CONDITIONS OF ANY KIND, either express or implied.
 * See the License for the specific language governing permissions and
 * limitations under the License.
 */

#include "TransfersService.h"
#include "VoShares.h"

#include "config/ServerConfig.h"
#include "common/DaemonTools.h"
#include "common/ThreadPool.h"

#include "cred/DelegCred.h"

#include "db/generic/TransferFile.h"

#include "server/DrainMode.h"

#include "TransferFileHandler.h"
#include "FileTransferExecutor.h"

#include <msg-bus/producer.h>
#include "MaximumFlow.h"

#include <ctime>

using namespace fts3::common;

namespace fts3 {
namespace server {

extern time_t retrieveRecords;

TransfersService::TransfersService(): BaseService("TransfersService")
{
    cmd = "fts_url_copy";
    logDir = config::ServerConfig::instance().get<std::string>("TransferLogDirectory");
    msgDir = config::ServerConfig::instance().get<std::string>("MessagingDirectory");
    execPoolSize = config::ServerConfig::instance().get<int>("InternalThreadPool");
    ftsHostName = config::ServerConfig::instance().get<std::string>("Alias");
    infosys = config::ServerConfig::instance().get<std::string>("Infosys");

    monitoringMessages = config::ServerConfig::instance().get<bool>("MonitoringMessaging");
    schedulingInterval = config::ServerConfig::instance().get<boost::posix_time::time_duration>("SchedulingInterval"); 
<<<<<<< HEAD
=======

    schedulerFunction = Scheduler::getSchedulerFunction();
    allocatorFunction = Allocator::getAllocatorFunction();
}
>>>>>>> 3c34e6fb

    allocatorFunction = Allocator::getAllocatorFunction();
    schedulerFunction = Scheduler::getSchedulerFunction();
}

TransfersService::~TransfersService()
{
}


void TransfersService::runService()
{
    while (!boost::this_thread::interruption_requested())
    {
        retrieveRecords = time(0);

        try
        {
            boost::this_thread::sleep(schedulingInterval);

            if (DrainMode::instance())
            {
                FTS3_COMMON_LOGGER_NEWLOG(INFO) << "Set to drain mode, no more transfers for this instance!" << commit;
                boost::this_thread::sleep(boost::posix_time::seconds(15));
                continue;
            }

            executeUrlcopy();
        }
        catch (boost::thread_interrupted&)
        {
            FTS3_COMMON_LOGGER_NEWLOG(INFO) << "Thread interruption requested" << commit;
            break;
        }
        catch (std::exception& e)
        {
            FTS3_COMMON_LOGGER_NEWLOG(ERR) << "Exception in TransfersService " << e.what() << commit;
        }
        catch (...)
        {
            FTS3_COMMON_LOGGER_NEWLOG(ERR) << "Exception in TransfersService!" << commit;
        }
    }
}

<<<<<<< HEAD
=======
/**
 * Execute the file transfer.
 * (This was originally in getFiles.)
 * This is also where we consider the slots left for dest and src nodes.
 * TODO: The Allocator already takes into consideration slotsLeftForDestination and slotsLeftForSource.
 *       The code here will be modified in the future to remove redundancy.
 *       For now this function will keep the same code as the original getFiles() to ensure correctness.
*/
>>>>>>> 3c34e6fb
void TransfersService::executeFileTransfers(
    std::map<std::string, std::list<TransferFile>> scheduledFiles, 
    int availableUrlCopySlots,
    std::vector<QueueId> queues
){
    auto db = DBSingleton::instance().getDBObjectInstance();

    ThreadPool<FileTransferExecutor> execPool(execPoolSize);
    std::map<std::string, int> slotsLeftForSource, slotsLeftForDestination;
    for (auto i = queues.begin(); i != queues.end(); ++i) {
        // To reduce queries, fill in one go limits as source and as destination
        if (slotsLeftForDestination.count(i->destSe) == 0) {
            StorageConfig seConfig = db->getStorageConfig(i->destSe);
            slotsLeftForDestination[i->destSe] = seConfig.inboundMaxActive>0?seConfig.inboundMaxActive:60;
            slotsLeftForSource[i->destSe] = seConfig.outboundMaxActive>0?seConfig.outboundMaxActive:60;
        }
        if (slotsLeftForSource.count(i->sourceSe) == 0) {
            StorageConfig seConfig = db->getStorageConfig(i->sourceSe);
            slotsLeftForDestination[i->sourceSe] = seConfig.inboundMaxActive>0?seConfig.inboundMaxActive:60;
            slotsLeftForSource[i->sourceSe] = seConfig.outboundMaxActive>0?seConfig.outboundMaxActive:60;
        }
        // Once it is filled, decrement
        slotsLeftForDestination[i->destSe] -= i->activeCount;
        slotsLeftForSource[i->sourceSe] -= i->activeCount;
    }

    try 
    {
        if (scheduledFiles.empty())
            return;

        // Count of scheduled transfers for activity
        std::map<std::string, int> scheduledByActivity;

        // create transfer-file handler
        TransferFileHandler tfh(scheduledFiles);

        std::map<std::pair<std::string, std::string>, std::string> proxies;

        // loop until all files have been served
        int initial_size = tfh.size();

        std::set<std::string> warningPrintedSrc, warningPrintedDst;
        while (!tfh.empty() && availableUrlCopySlots > 0)
        {
            // iterate over all VOs
            for (auto it_vo = tfh.begin(); it_vo != tfh.end() && availableUrlCopySlots > 0; it_vo++)
            {
                if (boost::this_thread::interruption_requested())
                {
                    execPool.interrupt();
                    return;
                }

                boost::optional<TransferFile> opt_tf = tfh.get(*it_vo);
                // if this VO has no more files to process just continue
                if (!opt_tf)
                    continue;

                TransferFile & tf = *opt_tf;

                // just to be sure
                if (tf.fileId == 0 || tf.userDn.empty() || tf.credId.empty())
                    continue;

                if (!scheduledByActivity.count(tf.activity)) {
                    scheduledByActivity[tf.activity] = 0;
                }

                std::pair<std::string, std::string> proxy_key(tf.credId, tf.userDn);

                if (proxies.find(proxy_key) == proxies.end())
                {
                    proxies[proxy_key] = DelegCred::getProxyFile(tf.userDn, tf.credId);
                }

                if (slotsLeftForDestination[tf.destSe] <= 0) {
                    if (warningPrintedDst.count(tf.destSe) == 0) {
                        FTS3_COMMON_LOGGER_NEWLOG(WARNING)
                            << "Reached limitation for destination " << tf.destSe
                            << commit;
                        warningPrintedDst.insert(tf.destSe);
                    }
                }
                else if (slotsLeftForSource[tf.sourceSe] <= 0) {
                    if (warningPrintedSrc.count(tf.sourceSe) == 0) {
                        FTS3_COMMON_LOGGER_NEWLOG(WARNING)
                            << "Reached limitation for source " << tf.sourceSe
                            << commit;
                        warningPrintedSrc.insert(tf.sourceSe);
                    }
                } else {
                    // Increment scheduled transfers by activity
                    scheduledByActivity[tf.activity]++;

                    FileTransferExecutor *exec = new FileTransferExecutor(tf,
                        monitoringMessages, infosys, ftsHostName,
                        proxies[proxy_key], logDir, msgDir);

                    execPool.start(exec);
                    --availableUrlCopySlots;
                    --slotsLeftForDestination[tf.destSe];
                    --slotsLeftForSource[tf.sourceSe];
                }
            }
        }

        if (availableUrlCopySlots <= 0 && !tfh.empty()) {
            FTS3_COMMON_LOGGER_NEWLOG(WARNING)
                << "Reached limitation of MaxUrlCopyProcesses"
                << commit;
        }

        // wait for all the workers to finish
        execPool.join();
        int scheduled = execPool.reduce(std::plus<int>());
        FTS3_COMMON_LOGGER_NEWLOG(INFO) <<"Threadpool processed: " << initial_size
                << " files (" << scheduled << " have been scheduled)" << commit;

        if (scheduled > 0) {
            std::ostringstream out;

            for (auto it_activity = scheduledByActivity.begin();
                 it_activity != scheduledByActivity.end(); ++it_activity) {
                std::string activity_name = it_activity->first;
                std::replace(activity_name.begin(), activity_name.end(), ' ', '_');
                out << " " << activity_name << "=" << it_activity->second;
            }

            FTS3_COMMON_LOGGER_NEWLOG(INFO) << "Scheduled by activity:" << out.str() << commit;
        }
    }
    catch (const boost::thread_interrupted&) {
        FTS3_COMMON_LOGGER_NEWLOG(ERR) << "Interruption requested in TransfersService:scheduleFiles" << commit;
        execPool.interrupt();
        execPool.join();
    }
    catch (std::exception& e)
    {
        FTS3_COMMON_LOGGER_NEWLOG(ERR) << "Exception in TransfersService:scheduleFiles " << e.what() << commit;
    }
    catch (...)
    {
        FTS3_COMMON_LOGGER_NEWLOG(ERR) << "Exception in TransfersService!" << commit;
    }
}

void TransfersService::executeUrlcopy()
{
    std::vector<QueueId> queues;
    boost::thread_group g;
<<<<<<< HEAD
    
=======
    auto db = DBSingleton::instance().getDBObjectInstance();
>>>>>>> 3c34e6fb
    // Bail out as soon as possible if there are too many url-copy processes
    int maxUrlCopy = config::ServerConfig::instance().get<int>("MaxUrlCopyProcesses");
    int urlCopyCount = countProcessesWithName("fts_url_copy");
    int availableUrlCopySlots = maxUrlCopy - urlCopyCount;

    if (availableUrlCopySlots <= 0) {
        FTS3_COMMON_LOGGER_NEWLOG(WARNING)
            << "Reached limitation of MaxUrlCopyProcesses"
            << commit;
        return;
    }

    try {
        time_t start = time(0); //std::chrono::system_clock::now();
        DBSingleton::instance().getDBObjectInstance()->getQueuesWithPending(queues);
        // Breaking determinism. See FTS-704 for an explanation.
        std::random_shuffle(queues.begin(), queues.end());
        
        // Bail out as soon as possible if there are too many url-copy processes
        int maxUrlCopy = config::ServerConfig::instance().get<int>("MaxUrlCopyProcesses");
        int urlCopyCount = countProcessesWithName("fts_url_copy");
        int availableUrlCopySlots = maxUrlCopy - urlCopyCount;

        if (availableUrlCopySlots <= 0) {
            FTS3_COMMON_LOGGER_NEWLOG(WARNING)
                << "Reached limitation of MaxUrlCopyProcesses"
                << commit;
            return;
        }

<<<<<<< HEAD
        std::map<Pair, int> slotsPerLink = allocatorFunction(queues);

        time_t schedulerStartTime = time(0);
        std::map<std::string, std::list<TransferFile>> scheduledFiles = schedulerFunction(slotsPerLink, queues);
        time_t schedulerEndTime = time(0);
        FTS3_COMMON_LOGGER_NEWLOG(INFO) << "Time to execute scheduler: " << schedulerEndTime - schedulerStartTime << " " 
                                        << "(lzhou)" << commit;

        // Execute file transfers
        executeFileTransfers(scheduledFiles, availableUrlCopySlots, queues);
=======
        std::map<std::string, std::list<TransferFile>> scheduledFiles;

        std::map<Pair, int> slotsPerLink = allocatorFunction(queues);
        scheduledFiles = schedulerFunction(slotsPerLink, queues, availableUrlCopySlots);

        // execute file transfers
        executeFileTransfers(scheduledFiles, availableUrlCopySlots, queues);  
>>>>>>> 3c34e6fb
        
        time_t end = time(0); //std::chrono::system_clock::now();
        FTS3_COMMON_LOGGER_NEWLOG(INFO) << "DBtime=\"TransfersService\" "
                                        << "func=\"executeUrlcopy\" "
                                        << "DBcall=\"getQueuesWithPending\" " 
                                        << "time=\"" << end - start << "\"" 
                                        << commit;
    }
    catch (const boost::thread_interrupted&) {
        FTS3_COMMON_LOGGER_NEWLOG(ERR) << "Interruption requested in TransfersService" << commit;
        g.interrupt_all();
        g.join_all();
        throw;
    }
    catch (std::exception& e)
    {
        FTS3_COMMON_LOGGER_NEWLOG(ERR) << "Exception in TransfersService " << e.what() << commit;
        throw;
    }
    catch (...)
    {
        FTS3_COMMON_LOGGER_NEWLOG(ERR) << "Exception in TransfersService!" << commit;
        throw;
    }
}

} // end namespace server
} // end namespace fts3<|MERGE_RESOLUTION|>--- conflicted
+++ resolved
@@ -57,13 +57,6 @@
 
     monitoringMessages = config::ServerConfig::instance().get<bool>("MonitoringMessaging");
     schedulingInterval = config::ServerConfig::instance().get<boost::posix_time::time_duration>("SchedulingInterval"); 
-<<<<<<< HEAD
-=======
-
-    schedulerFunction = Scheduler::getSchedulerFunction();
-    allocatorFunction = Allocator::getAllocatorFunction();
-}
->>>>>>> 3c34e6fb
 
     allocatorFunction = Allocator::getAllocatorFunction();
     schedulerFunction = Scheduler::getSchedulerFunction();
@@ -109,17 +102,6 @@
     }
 }
 
-<<<<<<< HEAD
-=======
-/**
- * Execute the file transfer.
- * (This was originally in getFiles.)
- * This is also where we consider the slots left for dest and src nodes.
- * TODO: The Allocator already takes into consideration slotsLeftForDestination and slotsLeftForSource.
- *       The code here will be modified in the future to remove redundancy.
- *       For now this function will keep the same code as the original getFiles() to ensure correctness.
-*/
->>>>>>> 3c34e6fb
 void TransfersService::executeFileTransfers(
     std::map<std::string, std::list<TransferFile>> scheduledFiles, 
     int availableUrlCopySlots,
@@ -271,11 +253,7 @@
 {
     std::vector<QueueId> queues;
     boost::thread_group g;
-<<<<<<< HEAD
-    
-=======
-    auto db = DBSingleton::instance().getDBObjectInstance();
->>>>>>> 3c34e6fb
+
     // Bail out as soon as possible if there are too many url-copy processes
     int maxUrlCopy = config::ServerConfig::instance().get<int>("MaxUrlCopyProcesses");
     int urlCopyCount = countProcessesWithName("fts_url_copy");
@@ -306,7 +284,6 @@
             return;
         }
 
-<<<<<<< HEAD
         std::map<Pair, int> slotsPerLink = allocatorFunction(queues);
 
         time_t schedulerStartTime = time(0);
@@ -317,15 +294,6 @@
 
         // Execute file transfers
         executeFileTransfers(scheduledFiles, availableUrlCopySlots, queues);
-=======
-        std::map<std::string, std::list<TransferFile>> scheduledFiles;
-
-        std::map<Pair, int> slotsPerLink = allocatorFunction(queues);
-        scheduledFiles = schedulerFunction(slotsPerLink, queues, availableUrlCopySlots);
-
-        // execute file transfers
-        executeFileTransfers(scheduledFiles, availableUrlCopySlots, queues);  
->>>>>>> 3c34e6fb
         
         time_t end = time(0); //std::chrono::system_clock::now();
         FTS3_COMMON_LOGGER_NEWLOG(INFO) << "DBtime=\"TransfersService\" "
