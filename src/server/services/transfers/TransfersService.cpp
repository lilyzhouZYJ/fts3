--- conflicted
+++ resolved
@@ -56,22 +56,11 @@
     infosys = config::ServerConfig::instance().get<std::string>("Infosys");
 
     monitoringMessages = config::ServerConfig::instance().get<bool>("MonitoringMessaging");
-<<<<<<< HEAD
-    schedulingInterval = config::ServerConfig::instance().get<boost::posix_time::time_duration>("SchedulingInterval");
-
-    // Determine which scheduling algorithm to use
-    std::string schedulingAlg = config::ServerConfig::instance().get<std::string>("TransfersServiceSchedulingAlgorithm");
-    schedulerFunction = Scheduler::getSchedulingFunction(schedulingAlg);
-=======
     schedulingInterval = config::ServerConfig::instance().get<boost::posix_time::time_duration>("SchedulingInterval"); 
 
-
     schedulerFunction = Scheduler::getSchedulerFunction();
-
-    Allocator::AllocatorFunction allocatorAlgorithm = Allocator::getAllocatorFunction();
->>>>>>> 4ee0a8b4
-}
-
+    allocatorAlgorithm = Allocator::getAllocatorFunction();
+}
 
 TransfersService::~TransfersService()
 {
@@ -117,28 +106,16 @@
  * Execute the file transfer.
  * (This was originally in getFiles.)
  * This is also where we consider the slots left for dest and src nodes.
-<<<<<<< HEAD
- * TODO: do we need to move the slots left for dest/src to Scheduler.cpp?
- *     => problem with moving this: the scheduling below depends on the slots computation
-=======
  * TODO: The Allocator already takes into consideration slotsLeftForDestination and slotsLeftForSource.
  *       The code here will be modified in the future to remove redundancy.
  *       For now this function will keep the same code as the original getFiles() to ensure correctness.
->>>>>>> 4ee0a8b4
 */
 void TransfersService::executeFileTransfers(
     std::map<std::string, std::list<TransferFile>> scheduledFiles, 
     int availableUrlCopySlots,
-<<<<<<< HEAD
-    std::vector<QueueId> queues,
-=======
     std::vector<QueueId> queues
->>>>>>> 4ee0a8b4
 ){
-    auto db = DBSingleton::instance().getDBObjectInstance();
-
     ThreadPool<FileTransferExecutor> execPool(execPoolSize);
-    std::map<std::string, int> slotsLeftForSource, slotsLeftForDestination;
     for (auto i = queues.begin(); i != queues.end(); ++i) {
         // To reduce queries, fill in one go limits as source and as destination
         if (slotsLeftForDestination.count(i->destSe) == 0) {
@@ -312,19 +289,9 @@
             return;
         }
 
-<<<<<<< HEAD
-        /**
-         * DUMMY: allocator stuff
-        */
-        std::map<Pair, int> slotsPerLink = allocatorStuff();
-
-        // Execute scheduling algorithm
         std::map<std::string, std::list<TransferFile>> scheduledFiles;
-=======
-        std::map<std::string, std::list<TransferFile>> scheduledFiles;
 
         std::map<Pair, int> slotsPerLink = allocatorAlgorithm(queues); 
->>>>>>> 4ee0a8b4
         scheduledFiles = schedulerFunction(slotsPerLink, queues, availableUrlCopySlots);
 
         // Execute file transfers
