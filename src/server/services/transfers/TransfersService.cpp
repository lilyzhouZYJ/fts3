--- conflicted
+++ resolved
@@ -250,10 +250,7 @@
 {
     std::vector<QueueId> queues;
     boost::thread_group g;
-<<<<<<< HEAD
-
-=======
->>>>>>> acbe63da
+    
     // Bail out as soon as possible if there are too many url-copy processes
     int maxUrlCopy = config::ServerConfig::instance().get<int>("MaxUrlCopyProcesses");
     int urlCopyCount = countProcessesWithName("fts_url_copy");
