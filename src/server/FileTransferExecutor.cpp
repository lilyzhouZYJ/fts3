/*
 * FileTransferExecutor.cpp
 *
 *  Created on: Aug 9, 2013
 *      Author: simonm
 */

#include <boost/scoped_ptr.hpp>

#include "FileTransferExecutor.h"

#include "common/parse_url.h"
#include "common/OptimizerSample.h"
#include "common/logger.h"
#include "common/name_to_uid.h"
#include "common/producer_consumer_common.h"
#include "common/queue_updater.h"

#include "ConfigurationAssigner.h"
#include "FileTransferScheduler.h"
#include "ProtocolResolver.h"
#include "process.h"
#include "UserProxyEnv.h"
#include "DelegCred.h"
#include "CredService.h"
#include "ws/SingleTrStateInstance.h"

#include "cred/cred-utility.h"

extern bool stopThreads;


namespace fts3
{

namespace server
{

const string FileTransferExecutor::cmd = "fts_url_copy";


<<<<<<< HEAD
FileTransferExecutor::FileTransferExecutor(TransferFiles& tf,
        TransferFileHandler& tfh, bool monitoringMsg, string infosys,
        string ftsHostName):
=======
FileTransferExecutor::FileTransferExecutor(TransferFiles& tf, TransferFileHandler& tfh, bool monitoringMsg, string infosys, string ftsHostName, string proxy) :
>>>>>>> c92758c4
    tf(tf),
    tfh(tfh),
    monitoringMsg(monitoringMsg),
    infosys(infosys),
    ftsHostName(ftsHostName),
    proxy(proxy),
    db(DBSingleton::instance().getDBObjectInstance())
{
}

FileTransferExecutor::~FileTransferExecutor()
{

}

string FileTransferExecutor::prepareMetadataString(std::string text)
{
    text = boost::replace_all_copy(text, " ", "?");
    text = boost::replace_all_copy(text, "\"", "\\\"");
    return text;
}

void FileTransferExecutor::run(boost::any & ctx)
{
    if (ctx.empty()) ctx = 0;

<<<<<<< HEAD
std::string FileTransferExecutor::generateOauthConfigFile(const std::string& dn, const std::string& cs_name)
{
    OAuth oauth;
    if (cs_name.empty() || !db->getOauthCredentials(dn, cs_name, oauth))
        return "";

    char oauth_path[] = "/tmp/fts-oauth-XXXXXX";
    int fd = mkstemp(oauth_path);
    FILE* f = fdopen(fd, "w");

    std::string upper_cs_name = cs_name;
    boost::to_upper(upper_cs_name);

    fprintf(f, "[%s]\n", upper_cs_name.c_str());
    fprintf(f, "APP_KEY=%s\n", oauth.app_key.c_str());
    fprintf(f, "APP_SECRET=%s\n", oauth.app_secret.c_str());
    fprintf(f, "ACCESS_TOKEN=%s\n", oauth.access_token.c_str());
    fprintf(f, "ACCESS_TOKEN_SECRET=%s\n", oauth.access_token_secret.c_str());

    fclose(f);
    close(fd);
    return oauth_path;
}

int FileTransferExecutor::execute()
{
    int scheduled = 0;
=======
    int & scheduled = boost::any_cast<int &>(ctx);
>>>>>>> c92758c4

    //stop forking when a signal is received to avoid deadlocks
    if (tf.FILE_ID == 0 || stopThreads) return;

    try
        {
            string source_hostname = tf.SOURCE_SE;
            string destin_hostname = tf.DEST_SE;
            string params;

            // if the pair was already checked and not scheduled skip it
            if (notScheduled.count(make_pair(source_hostname, destin_hostname))) return;

            /*check if manual config exist for this pair and vo*/

            vector< boost::shared_ptr<ShareConfig> > cfgs;

            ConfigurationAssigner cfgAssigner(tf);
            cfgAssigner.assign(cfgs);

            SeProtocolConfig protocol;

            int BufSize = 0;
            int StreamsperFile = 0;
            int Timeout = 0;
            bool manualProtocol = false;

            bool manualConfigExists = false;

            optional<ProtocolResolver::protocol> p = ProtocolResolver::getUserDefinedProtocol(tf);

            if (p.is_initialized())
                {
                    BufSize = (*p).tcp_buffer_size;
                    StreamsperFile = (*p).nostreams;
                    Timeout = (*p).urlcopy_tx_to;
                    manualProtocol = true;
                }
            else
                {
                    BufSize = db->getBufferOptimization();
                    StreamsperFile = db->getStreamsOptimization(source_hostname, destin_hostname);
                    Timeout = db->getGlobalTimeout();
                    if(Timeout == 0)
                        Timeout = DEFAULT_TIMEOUT;
                    else
                        params.append(" -Z ");

                    int secPerMB = db->getSecPerMb();
                    if(secPerMB > 0)
                        {
                            params.append(" -V ");
                            params.append(lexical_cast<string >(secPerMB));
                        }
                }

            FileTransferScheduler scheduler(
                tf,
                cfgs,
                tfh.getDestinations(source_hostname),
                tfh.getSources(destin_hostname),
                tfh.getDestinationsVos(source_hostname),
                tfh.getSourcesVos(destin_hostname)
            );

            if (scheduler.schedule())   /*SET TO READY STATE WHEN TRUE*/
                {
                    scheduled += 1;

                    //send SUBMITTED message
                    SingleTrStateInstance::instance().sendStateMessage(tf.JOB_ID, tf.FILE_ID);
                    bool isAutoTuned = false;

                    if (!cfgs.empty())
                        {
                            FTS3_COMMON_LOGGER_NEWLOG(INFO) << "Check link config for: " << source_hostname << " -> " << destin_hostname << commit;
                            ProtocolResolver resolver(tf, cfgs);
                            bool protocolExists = resolver.resolve();
                            if (protocolExists)
                                {
                                    manualConfigExists = true;
                                    protocol.NOSTREAMS = resolver.getNoStreams();
                                    protocol.NO_TX_ACTIVITY_TO = resolver.getNoTxActiveTo();
                                    protocol.TCP_BUFFER_SIZE = resolver.getTcpBufferSize();
                                    protocol.URLCOPY_TX_TO = resolver.getUrlCopyTxTo();
                                }

                            if (resolver.isAuto())
                                {
                                    isAutoTuned = true;
                                }
                        }

<<<<<<< HEAD
                    //get the proxy
                    std::string proxy_file = generateProxy(tf.DN, tf.CRED_ID);
                    std::string message;
                    if(false == checkValidProxy(proxy_file, message))
                        {
                            if(!message.empty())
                                {
                                    FTS3_COMMON_LOGGER_NEWLOG(ERR) << message  << commit;
                                }
                            proxy_file = get_proxy_cert(
                                             tf.DN, // user_dn
                                             tf.CRED_ID, // user_cred
                                             tf.VO_NAME, // vo_name
                                             "",
                                             "", // assoc_service
                                             "", // assoc_service_type
                                             false,
                                             ""
                                         );
                        }

                    // OAuth credentials
                    std::string oauth_file = generateOauthConfigFile(tf.DN, tf.USER_CREDENTIALS);

                    // Metadata
=======
>>>>>>> c92758c4
                    params.append(" -Y ");
                    params.append(prepareMetadataString(tf.DN));

                    //disable for now, remove later
                    string sourceSiteName = ""; //siteResolver.getSiteName(tf.SOURCE_SURL);
                    string destSiteName = ""; //siteResolver.getSiteName(tf.DEST_SURL);

                    bool debug = db->getDebugMode(source_hostname, destin_hostname);

                    if (debug == true)
                        {
                            params.append(" -F ");
                        }

                    if (manualConfigExists || manualProtocol)
                        {
                            params.append(" -N ");
                        }

                    if (isAutoTuned)
                        {
                            params.append(" -O ");
                        }

                    if (monitoringMsg)
                        {
                            params.append(" -P ");
                        }

                    if (proxy.length() > 0)
                        {
                            params.append(" -proxy ");
                            params.append(proxy);
                        }

                    if (oauth_file.length() > 0)
                        {
                            params.append(" -oauth ");
                            params.append(oauth_file);
                        }

                    if (std::string(tf.CHECKSUM).length() > 0)   //checksum
                        {
                            params.append(" -z ");
                            params.append(tf.CHECKSUM);
                        }
                    if (std::string(tf.CHECKSUM_METHOD).length() > 0)   //checksum
                        {
                            params.append(" -A ");
                            params.append(tf.CHECKSUM_METHOD);
                        }
                    params.append(" -b ");
                    params.append(tf.SOURCE_SURL);
                    params.append(" -c ");
                    params.append(tf.DEST_SURL);
                    params.append(" -a ");
                    params.append(tf.JOB_ID);
                    params.append(" -B ");
                    params.append(lexical_cast<string >(tf.FILE_ID));
                    params.append(" -C ");
                    params.append(tf.VO_NAME);
                    if (sourceSiteName.length() > 0)
                        {
                            params.append(" -D ");
                            params.append(sourceSiteName);
                        }
                    if (destSiteName.length() > 0)
                        {
                            params.append(" -E ");
                            params.append(destSiteName);
                        }
                    if (std::string(tf.OVERWRITE).length() > 0)
                        {
                            params.append(" -d ");
                        }
                    if (!manualConfigExists)
                        {
                            params.append(" -e ");
                            params.append(lexical_cast<string >(StreamsperFile));
                        }
                    else
                        {
                            if (protocol.NOSTREAMS >= 0)
                                {
                                    params.append(" -e ");
                                    params.append(lexical_cast<string >(protocol.NOSTREAMS));
                                }
                            else
                                {
                                    params.append(" -e ");
                                    params.append(lexical_cast<string >(DEFAULT_NOSTREAMS));
                                }
                        }

                    if (!manualConfigExists)
                        {
                            params.append(" -f ");
                            params.append(lexical_cast<string >(BufSize));
                        }
                    else
                        {
                            if (protocol.TCP_BUFFER_SIZE >= 0)
                                {
                                    params.append(" -f ");
                                    params.append(lexical_cast<string >(protocol.TCP_BUFFER_SIZE));
                                }
                            else
                                {
                                    params.append(" -f ");
                                    params.append(lexical_cast<string >(DEFAULT_BUFFSIZE));
                                }
                        }

                    if (!manualConfigExists)
                        {
                            params.append(" -h ");
                            params.append(lexical_cast<string >(Timeout));
                        }
                    else
                        {
                            if (protocol.URLCOPY_TX_TO >= 0)
                                {
                                    params.append(" -h ");
                                    params.append(lexical_cast<string >(protocol.URLCOPY_TX_TO));
                                }
                            else
                                {
                                    params.append(" -h ");
                                    params.append(lexical_cast<string >(DEFAULT_TIMEOUT));
                                }
                        }
                    if (std::string(tf.SOURCE_SPACE_TOKEN).length() > 0)
                        {
                            params.append(" -k ");
                            params.append(tf.SOURCE_SPACE_TOKEN);
                        }
                    if (std::string(tf.DEST_SPACE_TOKEN).length() > 0)
                        {
                            params.append(" -j ");
                            params.append(tf.DEST_SPACE_TOKEN);
                        }

                    if (tf.PIN_LIFETIME > 0)
                        {
                            params.append(" -t ");
                            params.append(lexical_cast<string >(tf.PIN_LIFETIME));
                        }

                    if (tf.BRINGONLINE > 0)
                        {
                            params.append(" -H ");
                            params.append(lexical_cast<string >(tf.BRINGONLINE));
                        }

                    if (tf.USER_FILESIZE > 0)
                        {
                            params.append(" -I ");
                            params.append(lexical_cast<string >(tf.USER_FILESIZE));
                        }

                    if (tf.FILE_METADATA.length() > 0)
                        {
                            params.append(" -K ");
                            params.append(prepareMetadataString(tf.FILE_METADATA));
                        }

                    if (tf.JOB_METADATA.length() > 0)
                        {
                            params.append(" -J ");
                            params.append(prepareMetadataString(tf.JOB_METADATA));
                        }

                    if (tf.BRINGONLINE_TOKEN.length() > 0)
                        {
                            params.append(" -L ");
                            params.append(tf.BRINGONLINE_TOKEN);
                        }

                    if(infosys.length() > 0)
                        {
                            params.append(" -M ");
                            params.append(infosys);
                        }

                    bool udt = db->isProtocolUDT(source_hostname, destin_hostname);

                    if(udt)
                        {
                            params.append(" -U ");
                        }

                    params.append(" -7 ");
                    params.append(ftsHostName);


                    FTS3_COMMON_LOGGER_NEWLOG(INFO) << "Transfer params: " << cmd << " " << params << commit;
                    ExecuteProcess pr(cmd, params);

                    /*check if fork/execvp failed, */
                    std::string forkMessage;
                    bool failed = false;
                    if (-1 == pr.executeProcessShell(forkMessage))
                        {
                            if(forkMessage.empty())
                                {
                                    failed = true;
                                    FTS3_COMMON_LOGGER_NEWLOG(ERR) << "Transfer failed to fork " <<  tf.JOB_ID << "  " << tf.FILE_ID << commit;
                                    db->updateFileTransferStatus(0.0, tf.JOB_ID, tf.FILE_ID, "FAILED", "Transfer failed to fork, check fts3server.log for more details",(int) pr.getPid(), 0, 0, false);
                                    db->updateJobTransferStatus(tf.JOB_ID, "FAILED",0);
                                }
                            else
                                {
                                    failed = true;
                                    FTS3_COMMON_LOGGER_NEWLOG(ERR) << "Transfer failed to fork " <<  forkMessage << "   " <<  tf.JOB_ID << "  " << tf.FILE_ID << commit;
                                    db->updateFileTransferStatus(0.0, tf.JOB_ID, tf.FILE_ID, "FAILED", "Transfer failed to fork, check fts3server.log for more details",(int) pr.getPid(), 0, 0, false);
                                    db->updateJobTransferStatus(tf.JOB_ID, "FAILED",0);
                                }
                        }
                    else
                        {
                            db->updateFileTransferStatus(0.0, tf.JOB_ID, tf.FILE_ID, "ACTIVE", "",(int) pr.getPid(), 0, 0, false);
                            db->updateJobTransferStatus(tf.JOB_ID, "ACTIVE",0);
                        }

                    //send ACTIVE
                    SingleTrStateInstance::instance().sendStateMessage(tf.JOB_ID, tf.FILE_ID);
                    struct message_updater msg;
                    strncpy(msg.job_id, std::string(tf.JOB_ID).c_str(), sizeof(msg.job_id));
                    msg.job_id[sizeof(msg.job_id) - 1] = '\0';
                    msg.file_id = tf.FILE_ID;
                    msg.process_id = (int) pr.getPid();
                    msg.timestamp = milliseconds_since_epoch();

                    if(!failed) //only set watcher when the file has started
                        ThreadSafeList::get_instance().push_back(msg);

                    params.clear();
                }
            else
                {
                    notScheduled.insert(make_pair(source_hostname, destin_hostname));
                }
        }
    catch(std::exception& e)
        {
            FTS3_COMMON_LOGGER_NEWLOG(ERR) << "Process thread exception " << e.what() <<  commit;
        }
    catch(...)
        {
            FTS3_COMMON_LOGGER_NEWLOG(ERR) << "Process thread exception unknown" <<  commit;
        }
}

} /* namespace server */
} /* namespace fts3 */<|MERGE_RESOLUTION|>--- conflicted
+++ resolved
@@ -39,13 +39,7 @@
 const string FileTransferExecutor::cmd = "fts_url_copy";
 
 
-<<<<<<< HEAD
-FileTransferExecutor::FileTransferExecutor(TransferFiles& tf,
-        TransferFileHandler& tfh, bool monitoringMsg, string infosys,
-        string ftsHostName):
-=======
 FileTransferExecutor::FileTransferExecutor(TransferFiles& tf, TransferFileHandler& tfh, bool monitoringMsg, string infosys, string ftsHostName, string proxy) :
->>>>>>> c92758c4
     tf(tf),
     tfh(tfh),
     monitoringMsg(monitoringMsg),
@@ -68,11 +62,6 @@
     return text;
 }
 
-void FileTransferExecutor::run(boost::any & ctx)
-{
-    if (ctx.empty()) ctx = 0;
-
-<<<<<<< HEAD
 std::string FileTransferExecutor::generateOauthConfigFile(const std::string& dn, const std::string& cs_name)
 {
     OAuth oauth;
@@ -97,12 +86,11 @@
     return oauth_path;
 }
 
-int FileTransferExecutor::execute()
-{
-    int scheduled = 0;
-=======
+void FileTransferExecutor::run(boost::any & ctx)
+{
+    if (ctx.empty()) ctx = 0;
+
     int & scheduled = boost::any_cast<int &>(ctx);
->>>>>>> c92758c4
 
     //stop forking when a signal is received to avoid deadlocks
     if (tf.FILE_ID == 0 || stopThreads) return;
@@ -196,34 +184,10 @@
                                 }
                         }
 
-<<<<<<< HEAD
-                    //get the proxy
-                    std::string proxy_file = generateProxy(tf.DN, tf.CRED_ID);
-                    std::string message;
-                    if(false == checkValidProxy(proxy_file, message))
-                        {
-                            if(!message.empty())
-                                {
-                                    FTS3_COMMON_LOGGER_NEWLOG(ERR) << message  << commit;
-                                }
-                            proxy_file = get_proxy_cert(
-                                             tf.DN, // user_dn
-                                             tf.CRED_ID, // user_cred
-                                             tf.VO_NAME, // vo_name
-                                             "",
-                                             "", // assoc_service
-                                             "", // assoc_service_type
-                                             false,
-                                             ""
-                                         );
-                        }
-
                     // OAuth credentials
                     std::string oauth_file = generateOauthConfigFile(tf.DN, tf.USER_CREDENTIALS);
 
                     // Metadata
-=======
->>>>>>> c92758c4
                     params.append(" -Y ");
                     params.append(prepareMetadataString(tf.DN));
 
