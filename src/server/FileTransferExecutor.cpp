/*
 * FileTransferExecutor.cpp
 *
 *  Created on: Aug 9, 2013
 *      Author: simonm
 */

#include <boost/scoped_ptr.hpp>

#include "FileTransferExecutor.h"

#include "common/parse_url.h"
#include "common/OptimizerSample.h"
#include "common/logger.h"
#include "common/name_to_uid.h"
#include "common/producer_consumer_common.h"
#include "common/queue_updater.h"

#include "ConfigurationAssigner.h"
#include "FileTransferScheduler.h"
#include "ProtocolResolver.h"
#include "process.h"
#include "UserProxyEnv.h"
#include "DelegCred.h"
#include "CredService.h"
#include "ws/SingleTrStateInstance.h"

#include "cred/cred-utility.h"

extern bool stopThreads;


namespace fts3
{

namespace server
{

const string FileTransferExecutor::cmd = "fts_url_copy";


FileTransferExecutor::FileTransferExecutor(TransferFiles& tf, TransferFileHandler& tfh, bool monitoringMsg, string infosys, string ftsHostName) :
    tf(tf),
    tfh(tfh),
    monitoringMsg(monitoringMsg),
    infosys(infosys),
    ftsHostName(ftsHostName),
    db(DBSingleton::instance().getDBObjectInstance())
{
}

FileTransferExecutor::~FileTransferExecutor()
{

}

string FileTransferExecutor::prepareMetadataString(std::string text)
{
    text = boost::replace_all_copy(text, " ", "?");
    text = boost::replace_all_copy(text, "\"", "\\\"");
    return text;
}

std::string FileTransferExecutor::generateProxy(const std::string& dn, const std::string& dlg_id)
{
    boost::scoped_ptr<DelegCred> delegCredPtr(new DelegCred);
    return delegCredPtr->getFileName(dn, dlg_id);
}

bool FileTransferExecutor::checkValidProxy(const std::string& filename, std::string& message)
{
    boost::scoped_ptr<DelegCred> delegCredPtr(new DelegCred);
    return delegCredPtr->isValidProxy(filename, message);
}

int FileTransferExecutor::execute()
{
    int scheduled = 0;
<<<<<<< HEAD

    if (tf.FILE_ID == 0)
=======
       
    //stop forking when a signal is received to avoid deadlocks
    if (tf.FILE_ID == 0 || stopThreads)
>>>>>>> 453e3576
        return 0;

    try
        {
            string source_hostname = tf.SOURCE_SE;
            string destin_hostname = tf.DEST_SE;
            string params;

            // if the pair was already checked and not scheduled skip it
            if (notScheduled.count(make_pair(source_hostname, destin_hostname))) return scheduled;

            /*check if manual config exist for this pair and vo*/

            vector< boost::shared_ptr<ShareConfig> > cfgs;

            ConfigurationAssigner cfgAssigner(tf);
            cfgAssigner.assign(cfgs);

            SeProtocolConfig protocol;

            int BufSize = 0;
            int StreamsperFile = 0;
            int Timeout = 0;
            bool manualProtocol = false;

            bool manualConfigExists = false;

            optional<ProtocolResolver::protocol> p = ProtocolResolver::getUserDefinedProtocol(tf);

            if (p.is_initialized())
                {
                    BufSize = (*p).tcp_buffer_size;
                    StreamsperFile = (*p).nostreams;
                    Timeout = (*p).urlcopy_tx_to;
                    manualProtocol = true;
                }
            else
                {
                    BufSize = db->getBufferOptimization();
                    StreamsperFile = db->getStreamsOptimization(source_hostname, destin_hostname);
                    Timeout = db->getGlobalTimeout();
                    if(Timeout == 0)
                        Timeout = DEFAULT_TIMEOUT;
                    else
                        params.append(" -Z ");

                    int secPerMB = db->getSecPerMb();
                    if(secPerMB > 0)
                        {
                            params.append(" -V ");
                            params.append(lexical_cast<string >(secPerMB));
                        }
                }

            FileTransferScheduler scheduler(
                tf,
                cfgs,
                tfh.getDestinations(source_hostname),
                tfh.getSources(destin_hostname),
                tfh.getDestinationsVos(source_hostname),
                tfh.getSourcesVos(destin_hostname)
            );

            if (scheduler.schedule())   /*SET TO READY STATE WHEN TRUE*/
                {
                    scheduled = 1;

<<<<<<< HEAD
=======
                    //send SUBMITTED message
>>>>>>> 453e3576
                    SingleTrStateInstance::instance().sendStateMessage(tf.JOB_ID, tf.FILE_ID);
                    bool isAutoTuned = false;

                    if (!cfgs.empty())
                        {
                            FTS3_COMMON_LOGGER_NEWLOG(INFO) << "Check link config for: " << source_hostname << " -> " << destin_hostname << commit;
                            ProtocolResolver resolver(tf, cfgs);
                            bool protocolExists = resolver.resolve();
                            if (protocolExists)
                                {
                                    manualConfigExists = true;
                                    protocol.NOSTREAMS = resolver.getNoStreams();
                                    protocol.NO_TX_ACTIVITY_TO = resolver.getNoTxActiveTo();
                                    protocol.TCP_BUFFER_SIZE = resolver.getTcpBufferSize();
                                    protocol.URLCOPY_TX_TO = resolver.getUrlCopyTxTo();
                                }

                            if (resolver.isAuto())
                                {
                                    isAutoTuned = true;
                                }
                        }

                    //get the proxy
                    std::string proxy_file = generateProxy(tf.DN, tf.CRED_ID);
                    std::string message;
                    if(false == checkValidProxy(proxy_file, message))
                        {
                            proxy_file = get_proxy_cert(
                                             tf.DN, // user_dn
                                             tf.CRED_ID, // user_cred
                                             tf.VO_NAME, // vo_name
                                             "",
                                             "", // assoc_service
                                             "", // assoc_service_type
                                             false,
                                             ""
                                         );
                        }


                    params.append(" -Y ");
                    params.append(prepareMetadataString(tf.DN));

                    //disable for now, remove later
                    string sourceSiteName = ""; //siteResolver.getSiteName(tf.SOURCE_SURL);
                    string destSiteName = ""; //siteResolver.getSiteName(tf.DEST_SURL);

                    bool debug = db->getDebugMode(source_hostname, destin_hostname);

                    if (debug == true)
                        {
                            params.append(" -F ");
                        }

                    if (manualConfigExists || manualProtocol)
                        {
                            params.append(" -N ");
                        }

                    if (isAutoTuned)
                        {
                            params.append(" -O ");
                        }

                    if (monitoringMsg)
                        {
                            params.append(" -P ");
                        }

                    if (proxy_file.length() > 0)
                        {
                            params.append(" -proxy ");
                            params.append(proxy_file);
                        }

                    if (std::string(tf.CHECKSUM).length() > 0)   //checksum
                        {
                            params.append(" -z ");
                            params.append(tf.CHECKSUM);
                        }
                    if (std::string(tf.CHECKSUM_METHOD).length() > 0)   //checksum
                        {
                            params.append(" -A ");
                            params.append(tf.CHECKSUM_METHOD);
                        }
                    params.append(" -b ");
                    params.append(tf.SOURCE_SURL);
                    params.append(" -c ");
                    params.append(tf.DEST_SURL);
                    params.append(" -a ");
                    params.append(tf.JOB_ID);
                    params.append(" -B ");
                    params.append(lexical_cast<string >(tf.FILE_ID));
                    params.append(" -C ");
                    params.append(tf.VO_NAME);
                    if (sourceSiteName.length() > 0)
                        {
                            params.append(" -D ");
                            params.append(sourceSiteName);
                        }
                    if (destSiteName.length() > 0)
                        {
                            params.append(" -E ");
                            params.append(destSiteName);
                        }
                    if (std::string(tf.OVERWRITE).length() > 0)
                        {
                            params.append(" -d ");
                        }
                    if (!manualConfigExists)
                        {
                            params.append(" -e ");
                            params.append(lexical_cast<string >(StreamsperFile));
                        }
                    else
                        {
                            if (protocol.NOSTREAMS >= 0)
                                {
                                    params.append(" -e ");
                                    params.append(lexical_cast<string >(protocol.NOSTREAMS));
                                }
                            else
                                {
                                    params.append(" -e ");
                                    params.append(lexical_cast<string >(DEFAULT_NOSTREAMS));
                                }
                        }

                    if (!manualConfigExists)
                        {
                            params.append(" -f ");
                            params.append(lexical_cast<string >(BufSize));
                        }
                    else
                        {
                            if (protocol.TCP_BUFFER_SIZE >= 0)
                                {
                                    params.append(" -f ");
                                    params.append(lexical_cast<string >(protocol.TCP_BUFFER_SIZE));
                                }
                            else
                                {
                                    params.append(" -f ");
                                    params.append(lexical_cast<string >(DEFAULT_BUFFSIZE));
                                }
                        }

                    if (!manualConfigExists)
                        {
                            params.append(" -h ");
                            params.append(lexical_cast<string >(Timeout));
                        }
                    else
                        {
                            if (protocol.URLCOPY_TX_TO >= 0)
                                {
                                    params.append(" -h ");
                                    params.append(lexical_cast<string >(protocol.URLCOPY_TX_TO));
                                }
                            else
                                {
                                    params.append(" -h ");
                                    params.append(lexical_cast<string >(DEFAULT_TIMEOUT));
                                }
                        }
                    if (std::string(tf.SOURCE_SPACE_TOKEN).length() > 0)
                        {
                            params.append(" -k ");
                            params.append(tf.SOURCE_SPACE_TOKEN);
                        }
                    if (std::string(tf.DEST_SPACE_TOKEN).length() > 0)
                        {
                            params.append(" -j ");
                            params.append(tf.DEST_SPACE_TOKEN);
                        }

                    if (tf.PIN_LIFETIME > 0)
                        {
                            params.append(" -t ");
                            params.append(lexical_cast<string >(tf.PIN_LIFETIME));
                        }

                    if (tf.BRINGONLINE > 0)
                        {
                            params.append(" -H ");
                            params.append(lexical_cast<string >(tf.BRINGONLINE));
                        }

                    if (tf.USER_FILESIZE > 0)
                        {
                            params.append(" -I ");
                            params.append(lexical_cast<string >(tf.USER_FILESIZE));
                        }

                    if (tf.FILE_METADATA.length() > 0)
                        {
                            params.append(" -K ");
                            params.append(prepareMetadataString(tf.FILE_METADATA));
                        }

                    if (tf.JOB_METADATA.length() > 0)
                        {
                            params.append(" -J ");
                            params.append(prepareMetadataString(tf.JOB_METADATA));
                        }

                    if (tf.BRINGONLINE_TOKEN.length() > 0)
                        {
                            params.append(" -L ");
                            params.append(tf.BRINGONLINE_TOKEN);
                        }

                    if(infosys.length() > 0)
                        {
                            params.append(" -M ");
                            params.append(infosys);
                        }

                    bool udt = db->isProtocolUDT(source_hostname, destin_hostname);

                    if(udt)
                        {
                            params.append(" -U ");
                        }

<<<<<<< HEAD

                    FTS3_COMMON_LOGGER_NEWLOG(INFO) << "Transfer params: " << cmd << " " << params << commit;
                    ExecuteProcess pr(cmd, params);

                    /*check if fork/execvp failed, */
                    std::string forkMessage;
		    bool failed = false;
=======
                    params.append(" -7 ");
                    params.append(ftsHostName);


                    FTS3_COMMON_LOGGER_NEWLOG(INFO) << "Transfer params: " << cmd << " " << params << commit;
                    ExecuteProcess pr(cmd, params);

                    /*check if fork/execvp failed, */
                    std::string forkMessage;
                    bool failed = false;
>>>>>>> 453e3576
                    if (-1 == pr.executeProcessShell(forkMessage))
                        {
                            if(forkMessage.empty())
                                {
<<<<<<< HEAD
				    failed = true;
                                    FTS3_COMMON_LOGGER_NEWLOG(ERR) << "Transfer failed to fork " <<  tf.JOB_ID << "  " << tf.FILE_ID << commit;
                                    db->updateFileTransferStatus(0.0, tf.JOB_ID, tf.FILE_ID, "FAILED", "Transfer failed to fork, check fts3server.log for more details",(int) pr.getPid(), 0, 0, false);                                   
				    db->updateJobTransferStatus(tf.JOB_ID, "FAILED",0); 
                                }
                            else
                                {
				    failed = true;				
                                    FTS3_COMMON_LOGGER_NEWLOG(ERR) << "Transfer failed to fork " <<  forkMessage << "   " <<  tf.JOB_ID << "  " << tf.FILE_ID << commit;
                                    db->updateFileTransferStatus(0.0, tf.JOB_ID, tf.FILE_ID, "FAILED", "Transfer failed to fork, check fts3server.log for more details",(int) pr.getPid(), 0, 0, false);                                    
				    db->updateJobTransferStatus(tf.JOB_ID, "FAILED",0); 
=======
                                    failed = true;
                                    FTS3_COMMON_LOGGER_NEWLOG(ERR) << "Transfer failed to fork " <<  tf.JOB_ID << "  " << tf.FILE_ID << commit;
                                    db->updateFileTransferStatus(0.0, tf.JOB_ID, tf.FILE_ID, "FAILED", "Transfer failed to fork, check fts3server.log for more details",(int) pr.getPid(), 0, 0, false);
                                    db->updateJobTransferStatus(tf.JOB_ID, "FAILED",0);
                                }
                            else
                                {
                                    failed = true;
                                    FTS3_COMMON_LOGGER_NEWLOG(ERR) << "Transfer failed to fork " <<  forkMessage << "   " <<  tf.JOB_ID << "  " << tf.FILE_ID << commit;
                                    db->updateFileTransferStatus(0.0, tf.JOB_ID, tf.FILE_ID, "FAILED", "Transfer failed to fork, check fts3server.log for more details",(int) pr.getPid(), 0, 0, false);
                                    db->updateJobTransferStatus(tf.JOB_ID, "FAILED",0);
>>>>>>> 453e3576
                                }
                        }
                    else
                        {
<<<<<<< HEAD
                            db->updateFileTransferStatus(0.0, tf.JOB_ID, tf.FILE_ID, "ACTIVE", "",(int) pr.getPid(), 0, 0, false);     
			    db->updateJobTransferStatus(tf.JOB_ID, "ACTIVE",0);                        
			}

                            SingleTrStateInstance::instance().sendStateMessage(tf.JOB_ID, tf.FILE_ID);
                            struct message_updater msg;
                            strncpy(msg.job_id, std::string(tf.JOB_ID).c_str(), sizeof(msg.job_id));
                            msg.job_id[sizeof(msg.job_id) - 1] = '\0';
                            msg.file_id = tf.FILE_ID;
                            msg.process_id = (int) pr.getPid();
                            msg.timestamp = milliseconds_since_epoch();
			    
			    if(!failed) //only set watcher when the file has started
                            	ThreadSafeList::get_instance().push_back(msg);
=======
                            db->updateFileTransferStatus(0.0, tf.JOB_ID, tf.FILE_ID, "ACTIVE", "",(int) pr.getPid(), 0, 0, false);
                            db->updateJobTransferStatus(tf.JOB_ID, "ACTIVE",0);
                        }

                    //send ACTIVE
                    SingleTrStateInstance::instance().sendStateMessage(tf.JOB_ID, tf.FILE_ID);
                    struct message_updater msg;
                    strncpy(msg.job_id, std::string(tf.JOB_ID).c_str(), sizeof(msg.job_id));
                    msg.job_id[sizeof(msg.job_id) - 1] = '\0';
                    msg.file_id = tf.FILE_ID;
                    msg.process_id = (int) pr.getPid();
                    msg.timestamp = milliseconds_since_epoch();

                    if(!failed) //only set watcher when the file has started
                        ThreadSafeList::get_instance().push_back(msg);
>>>>>>> 453e3576

                    params.clear();
                }
            else
                {
                    notScheduled.insert(make_pair(source_hostname, destin_hostname));
                }
        }
    catch(std::exception& e)
        {
            FTS3_COMMON_LOGGER_NEWLOG(ERR) << "Process thread exception " << e.what() <<  commit;
        }
    catch(...)
        {
            FTS3_COMMON_LOGGER_NEWLOG(ERR) << "Process thread exception unknown" <<  commit;
        }

    return scheduled;
}

} /* namespace server */
} /* namespace fts3 */<|MERGE_RESOLUTION|>--- conflicted
+++ resolved
@@ -76,14 +76,9 @@
 int FileTransferExecutor::execute()
 {
     int scheduled = 0;
-<<<<<<< HEAD
-
-    if (tf.FILE_ID == 0)
-=======
        
     //stop forking when a signal is received to avoid deadlocks
     if (tf.FILE_ID == 0 || stopThreads)
->>>>>>> 453e3576
         return 0;
 
     try
@@ -151,10 +146,7 @@
                 {
                     scheduled = 1;
 
-<<<<<<< HEAD
-=======
                     //send SUBMITTED message
->>>>>>> 453e3576
                     SingleTrStateInstance::instance().sendStateMessage(tf.JOB_ID, tf.FILE_ID);
                     bool isAutoTuned = false;
 
@@ -381,15 +373,6 @@
                             params.append(" -U ");
                         }
 
-<<<<<<< HEAD
-
-                    FTS3_COMMON_LOGGER_NEWLOG(INFO) << "Transfer params: " << cmd << " " << params << commit;
-                    ExecuteProcess pr(cmd, params);
-
-                    /*check if fork/execvp failed, */
-                    std::string forkMessage;
-		    bool failed = false;
-=======
                     params.append(" -7 ");
                     params.append(ftsHostName);
 
@@ -400,24 +383,10 @@
                     /*check if fork/execvp failed, */
                     std::string forkMessage;
                     bool failed = false;
->>>>>>> 453e3576
                     if (-1 == pr.executeProcessShell(forkMessage))
                         {
                             if(forkMessage.empty())
                                 {
-<<<<<<< HEAD
-				    failed = true;
-                                    FTS3_COMMON_LOGGER_NEWLOG(ERR) << "Transfer failed to fork " <<  tf.JOB_ID << "  " << tf.FILE_ID << commit;
-                                    db->updateFileTransferStatus(0.0, tf.JOB_ID, tf.FILE_ID, "FAILED", "Transfer failed to fork, check fts3server.log for more details",(int) pr.getPid(), 0, 0, false);                                   
-				    db->updateJobTransferStatus(tf.JOB_ID, "FAILED",0); 
-                                }
-                            else
-                                {
-				    failed = true;				
-                                    FTS3_COMMON_LOGGER_NEWLOG(ERR) << "Transfer failed to fork " <<  forkMessage << "   " <<  tf.JOB_ID << "  " << tf.FILE_ID << commit;
-                                    db->updateFileTransferStatus(0.0, tf.JOB_ID, tf.FILE_ID, "FAILED", "Transfer failed to fork, check fts3server.log for more details",(int) pr.getPid(), 0, 0, false);                                    
-				    db->updateJobTransferStatus(tf.JOB_ID, "FAILED",0); 
-=======
                                     failed = true;
                                     FTS3_COMMON_LOGGER_NEWLOG(ERR) << "Transfer failed to fork " <<  tf.JOB_ID << "  " << tf.FILE_ID << commit;
                                     db->updateFileTransferStatus(0.0, tf.JOB_ID, tf.FILE_ID, "FAILED", "Transfer failed to fork, check fts3server.log for more details",(int) pr.getPid(), 0, 0, false);
@@ -429,27 +398,10 @@
                                     FTS3_COMMON_LOGGER_NEWLOG(ERR) << "Transfer failed to fork " <<  forkMessage << "   " <<  tf.JOB_ID << "  " << tf.FILE_ID << commit;
                                     db->updateFileTransferStatus(0.0, tf.JOB_ID, tf.FILE_ID, "FAILED", "Transfer failed to fork, check fts3server.log for more details",(int) pr.getPid(), 0, 0, false);
                                     db->updateJobTransferStatus(tf.JOB_ID, "FAILED",0);
->>>>>>> 453e3576
                                 }
                         }
                     else
                         {
-<<<<<<< HEAD
-                            db->updateFileTransferStatus(0.0, tf.JOB_ID, tf.FILE_ID, "ACTIVE", "",(int) pr.getPid(), 0, 0, false);     
-			    db->updateJobTransferStatus(tf.JOB_ID, "ACTIVE",0);                        
-			}
-
-                            SingleTrStateInstance::instance().sendStateMessage(tf.JOB_ID, tf.FILE_ID);
-                            struct message_updater msg;
-                            strncpy(msg.job_id, std::string(tf.JOB_ID).c_str(), sizeof(msg.job_id));
-                            msg.job_id[sizeof(msg.job_id) - 1] = '\0';
-                            msg.file_id = tf.FILE_ID;
-                            msg.process_id = (int) pr.getPid();
-                            msg.timestamp = milliseconds_since_epoch();
-			    
-			    if(!failed) //only set watcher when the file has started
-                            	ThreadSafeList::get_instance().push_back(msg);
-=======
                             db->updateFileTransferStatus(0.0, tf.JOB_ID, tf.FILE_ID, "ACTIVE", "",(int) pr.getPid(), 0, 0, false);
                             db->updateJobTransferStatus(tf.JOB_ID, "ACTIVE",0);
                         }
@@ -465,7 +417,6 @@
 
                     if(!failed) //only set watcher when the file has started
                         ThreadSafeList::get_instance().push_back(msg);
->>>>>>> 453e3576
 
                     params.clear();
                 }
