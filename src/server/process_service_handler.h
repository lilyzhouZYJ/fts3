--- conflicted
+++ resolved
@@ -70,10 +70,6 @@
 
 extern bool stopThreads;
 extern time_t retrieveRecords;
-<<<<<<< HEAD
-
-=======
->>>>>>> b45b83f2
 
 
 FTS3_SERVER_NAMESPACE_START
@@ -234,11 +230,7 @@
                         TransferFileHandler tfh(voQueues);
 
                         // the worker thread pool
-<<<<<<< HEAD
-                        FileTransferExecutorPool execPool(execPoolSize, tfh, monitoringMessages, infosys, ftsHostName);
-=======
                         ExecutorPool<FileTransferExecutor> execPool(execPoolSize);
->>>>>>> b45b83f2
 
                         // loop until all files have been served
 
@@ -248,87 +240,6 @@
                         while (!tfh.empty())
                             {
                                 PROFILE_SCOPE("executeUrlcopy::while[!reuse]");
-<<<<<<< HEAD
-
-                                // iterate over all VOs
-                                set<string>::iterator it_vo;
-                                for (it_vo = tfh.begin(); it_vo != tfh.end(); it_vo++)
-                                    {
-                                        if (stopThreads)
-                                            {
-                                                execPool.stopAll();
-                                                return;
-                                            }
-
-                                        execPool.add(tfh.get(*it_vo), true);
-                                    }
-                            }
-
-                        // wait for all the workers to finish
-                        execPool.join();
-
-                        FTS3_COMMON_LOGGER_NEWLOG(INFO) << "Threadpool processed: " << initial_size << " files (" << execPool.getNumberOfScheduled() << " have been scheduled)" << commit;
-                    }
-                else     /*reuse session*/
-                    {
-                        if (!jobsReuse2.empty())
-                            {
-                                bool manualConfigExists = false;
-                                std::vector<std::string> urls;
-                                std::map<int, std::string> fileIds;
-                                std::string job_id = std::string("");
-                                std::string vo_name = std::string("");
-                                std::string cred_id = std::string("");
-                                std::string dn = std::string("");
-                                std::string overwrite = std::string("");
-                                std::string source_space_token = std::string("");
-                                std::string dest_space_token = std::string("");
-                                int file_id = 0;
-                                std::string checksum = std::string("");
-                                std::stringstream url;
-                                std::string surl = std::string("");
-                                std::string durl = std::string("");
-                                int pinLifetime = -1;
-                                int bringOnline = -1;
-                                int BufSize = 0;
-                                int StreamsperFile = 0;
-                                int Timeout = 0;
-                                double userFilesize = 0;
-                                std::string jobMetadata("");
-                                std::string fileMetadata("");
-                                std::string bringonlineToken("");
-
-                                TransferFiles* tempUrl = NULL;
-
-                                std::map< std::string, std::list<TransferFiles*> > voQueues;
-                                std::list<TransferFiles*>::const_iterator queueiter;
-
-                                DBSingleton::instance().getDBObjectInstance()->getByJobIdReuse(jobsReuse2, voQueues, reuse);
-
-                                if (voQueues.empty())
-                                    {
-                                        std::vector<TransferJobs*>::iterator iter2;
-                                        for (iter2 = jobsReuse2.begin(); iter2 != jobsReuse2.end(); ++iter2)
-                                            {
-                                                if(*iter2)
-                                                    delete *iter2;
-                                            }
-                                        jobsReuse2.clear();
-                                        return;
-                                    }
-
-                                // since there will be just one VO pick it (TODO)
-                                std::string vo = jobsReuse2.front()->VO_NAME;
-
-                                for (queueiter = voQueues[vo].begin(); queueiter != voQueues[vo].end(); ++queueiter)
-                                    {
-                                        PROFILE_SCOPE("executeUrlcopy::for[reuse]");
-                                        if (stopThreads)
-                                            {
-                                                return;
-                                            }
-
-=======
 
                                 // iterate over all VOs
                                 set<string>::iterator it_vo;
@@ -420,7 +331,6 @@
                                                 return;
                                             }
 
->>>>>>> b45b83f2
                                         TransferFiles* temp = (TransferFiles*) * queueiter;
                                         tempUrl = temp;
                                         surl = temp->SOURCE_SURL;
@@ -441,10 +351,7 @@
                                         jobMetadata = prepareMetadataString(temp->JOB_METADATA);
                                         fileMetadata = prepareMetadataString(temp->FILE_METADATA);
                                         bringonlineToken = temp->BRINGONLINE_TOKEN;
-<<<<<<< HEAD
-=======
                                         checksumMethod = temp->CHECKSUM_METHOD;
->>>>>>> b45b83f2
 
                                         if (fileMetadata.length() <= 0)
                                             fileMetadata = "x";
@@ -487,11 +394,7 @@
                                         return;
                                     }
 
-<<<<<<< HEAD
-                                //temporarly disabled BDII access for getting the site name, pls do not remove the following 2 lines
-=======
                                 //disable for now, remove later
->>>>>>> b45b83f2
                                 sourceSiteName = ""; //siteResolver.getSiteName(surl);
                                 destSiteName = ""; //siteResolver.getSiteName(durl);
 
@@ -506,16 +409,6 @@
 
                                 if (enableOptimization.compare("true") == 0 && cfgs.empty())
                                     {
-<<<<<<< HEAD
-                                        optimize = true;
-                                        opt_config = new OptimizerSample();
-                                        DBSingleton::instance().getDBObjectInstance()->fetchOptimizationConfig2(opt_config, source_hostname, destin_hostname);
-                                        BufSize = opt_config->getBufSize();
-                                        StreamsperFile = opt_config->getStreamsperFile();
-                                        Timeout = opt_config->getTimeout();
-                                        delete opt_config;
-                                        opt_config = NULL;
-=======
                                         optional<ProtocolResolver::protocol> p =
                                             ProtocolResolver::getUserDefinedProtocol(tempUrl);
 
@@ -537,7 +430,6 @@
                                                 delete opt_config;
                                                 opt_config = NULL;
                                             }
->>>>>>> b45b83f2
                                     }
                                 else
                                     {
@@ -573,92 +465,14 @@
                                                         if (protocol.TCP_BUFFER_SIZE >= 0)
                                                             internalParams << ",buffersize:" << protocol.TCP_BUFFER_SIZE;
                                                     }
-<<<<<<< HEAD
-=======
                                                 else if(userProtocol == true)
                                                     {
                                                         internalParams << "nostreams:" << StreamsperFile << ",timeout:" << Timeout << ",buffersize:" << BufSize;
                                                     }
->>>>>>> b45b83f2
                                                 else
                                                     {
                                                         internalParams << "nostreams:" << DEFAULT_NOSTREAMS << ",timeout:" << DEFAULT_TIMEOUT << ",buffersize:" << DEFAULT_BUFFSIZE;
                                                     }
-<<<<<<< HEAD
-
-                                                if (resolver.isAuto())
-                                                    {
-                                                        isAutoTuned = true;
-                                                        DBSingleton::instance().getDBObjectInstance()->setAllowed(
-                                                            job_id,
-                                                            -1,
-                                                            source_hostname,
-                                                            destin_hostname,
-                                                            resolver.getNoStreams(),
-                                                            resolver.getNoTxActiveTo(),
-                                                            resolver.getTcpBufferSize()
-                                                        );
-                                                    }
-                                                else
-                                                    {
-                                                        DBSingleton::instance().getDBObjectInstance()->setAllowedNoOptimize(
-                                                            job_id,
-                                                            0,
-                                                            internalParams.str()
-                                                        );
-                                                    }
-                                            }
-
-                                        proxy_file = get_proxy_cert(
-                                                         dn, // user_dn
-                                                         cred_id, // user_cred
-                                                         vo_name, // vo_name
-                                                         "",
-                                                         "", // assoc_service
-                                                         "", // assoc_service_type
-                                                         false,
-                                                         "");
-
-                                        /*set all to ready, special case for session reuse*/
-                                        DBSingleton::instance().getDBObjectInstance()->updateFileStatusReuse(tempUrl, "READY");
-
-                                        for (queueiter = voQueues[vo].begin(); queueiter != voQueues[vo].end(); ++queueiter)
-                                            {
-                                                TransferFiles* temp = (TransferFiles*) * queueiter;
-                                                fileIds.insert(std::make_pair(temp->FILE_ID, temp->JOB_ID));
-                                            }
-
-                                        SingleTrStateInstance::instance().sendStateMessage(tempUrl->JOB_ID, -1);
-
-                                        debug = DBSingleton::instance().getDBObjectInstance()->getDebugMode(source_hostname, destin_hostname);
-                                        if (debug == true)
-                                            {
-                                                params.append(" -F ");
-                                            }
-
-                                        if (manualConfigExists)
-                                            {
-                                                params.append(" -N ");
-                                            }
-
-                                        if (isAutoTuned)
-                                            {
-                                                params.append(" -O ");
-                                            }
-
-                                        if (monitoringMessages)
-                                            {
-                                                params.append(" -P ");
-                                            }
-
-                                        if (proxy_file.length() > 0)
-                                            {
-                                                params.append(" -proxy ");
-                                                params.append(proxy_file);
-                                            }
-
-                                        params.append(" -G ");
-=======
 
                                                 if (resolver.isAuto())
                                                     {
@@ -736,7 +550,6 @@
                                         else
                                             params.append(" -G ");
 
->>>>>>> b45b83f2
                                         params.append(" -a ");
                                         params.append(job_id);
                                         params.append(" -C ");
@@ -838,25 +651,17 @@
                                                 params.append(jobMetadata);
                                             }
 
-<<<<<<< HEAD
+                                        if (std::string(checksumMethod).length() > 0)
+                                            {
+                                                params.append(" -A ");
+                                                params.append(checksumMethod);
+                                            }
+
                                         params.append(" -M ");
                                         params.append(infosys);
 
                                         bool ready = DBSingleton::instance().getDBObjectInstance()->isFileReadyStateV(fileIds);
 
-=======
-                                        if (std::string(checksumMethod).length() > 0)
-                                            {
-                                                params.append(" -A ");
-                                                params.append(checksumMethod);
-                                            }
-
-                                        params.append(" -M ");
-                                        params.append(infosys);
-
-                                        bool ready = DBSingleton::instance().getDBObjectInstance()->isFileReadyStateV(fileIds);
-
->>>>>>> b45b83f2
                                         if (ready)
                                             {
                                                 FTS3_COMMON_LOGGER_NEWLOG(INFO) << "Transfer params: " << cmd << " " << params << commit;
@@ -878,12 +683,8 @@
                                                                         struct message_updater msg2;
                                                                         if(std::string(job_id).length() <= 37)
                                                                             {
-<<<<<<< HEAD
-                                                                                strcpy(msg2.job_id, std::string(job_id).c_str());
-=======
                                                                                 strncpy(msg2.job_id, std::string(job_id).c_str(), sizeof(msg2.job_id));
                                                                                 msg2.job_id[sizeof(msg2.job_id) - 1] = '\0';
->>>>>>> b45b83f2
                                                                                 msg2.file_id = iterFileIds->first;
                                                                                 msg2.process_id = (int) pr->getPid();
                                                                                 msg2.timestamp = milliseconds_since_epoch();
@@ -938,7 +739,9 @@
                 try
                     {
                         if (stopThreads)
-                            return;
+                            {
+                                return;
+                            }
 
                         if (DrainMode::getInstance())
                             {
@@ -954,31 +757,20 @@
                             }
 
                         /*check for non-reused jobs*/
-                        executeUrlcopy(jobsReuse, false);                       
+                        executeUrlcopy(jobsReuse, false);
 
                         if (stopThreads)
                             return;
-<<<<<<< HEAD
+
 
                         /* --- session reuse section ---*/
                         /*get jobs in submitted state and session reuse on*/
-
-=======
-
-
-                        /* --- session reuse section ---*/
-                        /*get jobs in submitted state and session reuse on*/
->>>>>>> b45b83f2
                         if(++reuseExec == 2)
                             {
                                 DBSingleton::instance().getDBObjectInstance()->getSubmittedJobsReuse(jobsReuse, allowedVOs);
                                 reuseExec = 0;
                             }
 
-<<<<<<< HEAD
-
-=======
->>>>>>> b45b83f2
                         if (stopThreads)
                             return;
 
