--- conflicted
+++ resolved
@@ -419,11 +419,7 @@
                                         if (runConsumerStall(messagesUpdater) != 0)
                                             {
                                                 char buffer[128]= {0};
-<<<<<<< HEAD
-					 	FTS3_COMMON_LOGGER_NEWLOG(ERR) << "Could not get the updater messages:" << strerror_r(errno, buffer, sizeof(buffer)) << commit;
-=======
                                                 FTS3_COMMON_LOGGER_NEWLOG(ERR) << "Could not get the updater messages:" << strerror_r(errno, buffer, sizeof(buffer)) << commit;
->>>>>>> 5815918a
                                             }
                                     }
 
