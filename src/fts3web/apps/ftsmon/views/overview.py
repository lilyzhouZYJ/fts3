--- conflicted
+++ resolved
@@ -20,10 +20,7 @@
 import types
 
 from ftsweb.models import Job, File, OptimizeActive
-<<<<<<< HEAD
-=======
 from authn import require_certificate
->>>>>>> 93c01f55
 from jobs import setup_filters
 from jsonify import jsonify
 from util import get_order_by, paged
