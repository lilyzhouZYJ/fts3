--- conflicted
+++ resolved
@@ -1,9 +1,5 @@
 <h3>
     Showing {{optimizer.startIndex}} to {{optimizer.endIndex}} out of {{optimizer.count}}
-<<<<<<< HEAD
-    for the last hour
-=======
->>>>>>> b45b83f2
     <button class="btn btn-mini btn-info" type="button" ng-click="filtersModal = true">Filter</button>
 </h3>
 
@@ -48,11 +44,8 @@
             <label for="dest_se">Destination:</label>
             <input type="text" placeholder="destination se" id="dest_se" ng-model="filter.dest_se"
                    typeahead="dest for dest in unique.destinations | safeFilter:$viewValue"/>
-<<<<<<< HEAD
-=======
             <label for="timewindow">Time window:</label>
             <input type="number" placeholder="time window in hours" id="timewindow" ng-model="filter.time_window"/>
->>>>>>> b45b83f2
         </div>
         <div class="modal-footer">
             <button class="btn btn-success" ng-click="filterReason(filter)">Apply</button>
