#
# Copyright (c) CERN 2013-2015
#
# Copyright (c) Members of the EMI Collaboration. 2010-2013
#  See  http://www.eu-emi.eu/partners for details on the copyright
#  holders.
#
# Licensed under the Apache License, Version 2.0 (the "License");
# you may not use this file except in compliance with the License.
# You may obtain a copy of the License at
#
#    http://www.apache.org/licenses/LICENSE-2.0
#
# Unless required by applicable law or agreed to in writing, software
# distributed under the License is distributed on an "AS IS" BASIS,
# WITHOUT WARRANTIES OR CONDITIONS OF ANY KIND, either express or implied.
# See the License for the specific language governing permissions and
# limitations under the License.
#

cmake_minimum_required(VERSION 2.8)

find_package (Boost COMPONENTS system REQUIRED)

set(fts_myosg_updater_SOURCES updater.cpp)
add_executable(fts_myosg_updater ${fts_myosg_updater_SOURCES})
target_link_libraries(fts_myosg_updater
    curl
    fts_config
    fts_common
    ${Boost_SYSTEM_LIBRARIES}
)
if(FTS3_COMPILE_WITH_UNITTEST_NEW)
	target_link_libraries(fts_myosg_updater -lboost_unit_test_framework)
endif()


<<<<<<< HEAD
# Artifacts
install(TARGETS fts_myosg_updater 
    RUNTIME DESTINATION ${SBIN_INSTALL_DIR}
)

install(FILES fts-myosg-updater
    DESTINATION ${SYSCONF_INSTALL_DIR}/cron.daily
	PERMISSIONS OWNER_EXECUTE OWNER_READ GROUP_READ WORLD_READ
)			
	
install(FILES fts-myosg-updater.initd
    DESTINATION ${SYSCONF_INSTALL_DIR}/rc.d/init.d 
	PERMISSIONS OWNER_EXECUTE OWNER_READ GROUP_READ WORLD_READ
	RENAME fts-myosg-updater
)
=======
install(FILES         fts-myosg-updater
        DESTINATION ${SYSCONF_INSTALL_DIR}/cron.daily
	PERMISSIONS OWNER_EXECUTE OWNER_READ GROUP_READ WORLD_READ)			

if (SYSTEMD_INSTALL_DIR)
    install(FILES         fts-myosg-updater.service
            DESTINATION ${SYSTEMD_INSTALL_DIR})
else ()
    install(FILES         fts-myosg-updater.initd
            DESTINATION ${SYSCONF_INSTALL_DIR}/rc.d/init.d 
	    PERMISSIONS OWNER_EXECUTE OWNER_READ GROUP_READ WORLD_READ
	    RENAME fts-myosg-updater )
endif ()
>>>>>>> 3d3c847d
	
install(FILES myosg.xml
    DESTINATION /var/lib/fts3 
	PERMISSIONS OWNER_WRITE OWNER_READ GROUP_READ WORLD_READ
)<|MERGE_RESOLUTION|>--- conflicted
+++ resolved
@@ -31,43 +31,33 @@
     ${Boost_SYSTEM_LIBRARIES}
 )
 if(FTS3_COMPILE_WITH_UNITTEST_NEW)
-	target_link_libraries(fts_myosg_updater -lboost_unit_test_framework)
+    target_link_libraries(fts_myosg_updater -lboost_unit_test_framework)
 endif()
 
 
-<<<<<<< HEAD
 # Artifacts
-install(TARGETS fts_myosg_updater 
+install(TARGETS fts_myosg_updater
     RUNTIME DESTINATION ${SBIN_INSTALL_DIR}
 )
 
 install(FILES fts-myosg-updater
     DESTINATION ${SYSCONF_INSTALL_DIR}/cron.daily
-	PERMISSIONS OWNER_EXECUTE OWNER_READ GROUP_READ WORLD_READ
-)			
-	
-install(FILES fts-myosg-updater.initd
-    DESTINATION ${SYSCONF_INSTALL_DIR}/rc.d/init.d 
-	PERMISSIONS OWNER_EXECUTE OWNER_READ GROUP_READ WORLD_READ
-	RENAME fts-myosg-updater
+    PERMISSIONS OWNER_EXECUTE OWNER_READ GROUP_READ WORLD_READ
 )
-=======
-install(FILES         fts-myosg-updater
-        DESTINATION ${SYSCONF_INSTALL_DIR}/cron.daily
-	PERMISSIONS OWNER_EXECUTE OWNER_READ GROUP_READ WORLD_READ)			
 
 if (SYSTEMD_INSTALL_DIR)
-    install(FILES         fts-myosg-updater.service
-            DESTINATION ${SYSTEMD_INSTALL_DIR})
+    install(FILES fts-myosg-updater.service
+        DESTINATION ${SYSTEMD_INSTALL_DIR}
+    )
 else ()
-    install(FILES         fts-myosg-updater.initd
-            DESTINATION ${SYSCONF_INSTALL_DIR}/rc.d/init.d 
-	    PERMISSIONS OWNER_EXECUTE OWNER_READ GROUP_READ WORLD_READ
-	    RENAME fts-myosg-updater )
+    install(FILES fts-myosg-updater.initd
+        DESTINATION ${SYSCONF_INSTALL_DIR}/rc.d/init.d
+        PERMISSIONS OWNER_EXECUTE OWNER_READ GROUP_READ WORLD_READ
+        RENAME fts-myosg-updater
+    )
 endif ()
->>>>>>> 3d3c847d
-	
+
 install(FILES myosg.xml
-    DESTINATION /var/lib/fts3 
-	PERMISSIONS OWNER_WRITE OWNER_READ GROUP_READ WORLD_READ
-)+    DESTINATION /var/lib/fts3
+    PERMISSIONS OWNER_WRITE OWNER_READ GROUP_READ WORLD_READ
+)
