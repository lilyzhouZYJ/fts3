/*
 * Copyright (c) CERN 2013-2015
 *
 * Copyright (c) Members of the EMI Collaboration. 2010-2013
 *  See  http://www.eu-emi.eu/partners for details on the copyright
 *  holders.
 *
 * Licensed under the Apache License, Version 2.0 (the "License");
 * you may not use this file except in compliance with the License.
 * You may obtain a copy of the License at
 *
 *    http://www.apache.org/licenses/LICENSE-2.0
 *
 * Unless required by applicable law or agreed to in writing, software
 * distributed under the License is distributed on an "AS IS" BASIS,
 * WITHOUT WARRANTIES OR CONDITIONS OF ANY KIND, either express or implied.
 * See the License for the specific language governing permissions and
 * limitations under the License.
 */

#pragma once
#ifndef GENERICDBIFCE_H_
#define GENERICDBIFCE_H_

#include <list>
#include <map>
#include <queue>
#include <set>
#include <string>
#include <vector>

#include "JobStatus.h"
#include "FileTransferStatus.h"
#include "QueueId.h"
#include "LinkConfig.h"
#include "StorageConfig.h"
#include "ShareConfig.h"
#include "CloudStorageAuth.h"
#include "TransferState.h"

#include <boost/tuple/tuple.hpp>
#include <boost/optional.hpp>

#include "DeleteOperation.h"
#include "Job.h"
#include "MinFileStatus.h"
#include "StagingOperation.h"
<<<<<<< HEAD
#include "ArchivingOperation.h"
=======
>>>>>>> 9b1d1f13
#include "QosTransitionOperation.h"
#include "TransferFile.h"
#include "UserCredential.h"
#include "UserCredentialCache.h"

#include "msg-bus/events.h"

#include "server/services/optimizer/Optimizer.h"


/// Hold information about individual submitted transfers
struct SubmittedTransfer
{
    SubmittedTransfer(): filesize(0), fileIndex(0), hashedId(0) {}
    std::string source;
    std::string destination;
    std::string sourceSe;
    std::string destSe;
    std::string checksum;
    double filesize;
    std::string metadata;
    std::string selectionStrategy;
    int fileIndex;
    boost::optional<int> waitTimeout;
    std::string activity;
    std::string state;
    unsigned hashedId;
};

///
class GenericDbIfce
{
public:

    virtual ~GenericDbIfce() {};

    /// Initialize database connection by providing information from fts3config file
    /// @param nPooledConnections   The number connections to pool
    virtual void init(const std::string& username, const std::string& password,
            const std::string& connectString, int nPooledConnections) = 0;

    /// Recover from the DB transfers marked as ACTIVE for the host 'host'
    virtual std::list<fts3::events::MessageUpdater> getActiveInHost(const std::string &host) = 0;

    /// Get a list of transfers ready to go for the given queues
    /// When session reuse is enabled for a job, all the files belonging to that job should run at once
    /// @param queues       Queues for which to check (see getQueuesWithSessionReusePending)
    /// @param[out] files   A map where the key is the VO. The value is a queue of pairs (jobId, list of transfers)
    virtual void getReadySessionReuseTransfers(const std::vector<QueueId>& queues,
            std::map< std::string, std::queue< std::pair<std::string, std::list<TransferFile>>>>& files) = 0;

    /// Get a list of transfers ready to go for the given queues
    /// @param queues       Queues for which to check (see getQueuesWithPending)
    /// @param[out] files   A map where the key is the VO. The value is a list of transfers belonging to that VO
    virtual void getReadyTransfers(const std::vector<QueueId>& queues,
            std::map< std::string, std::list<TransferFile>>& files) = 0;

    /// Update the status of a transfer
    /// @param jobId            The job ID
    /// @param fileId           The file ID
    /// @param throughput       Transfer throughput
    /// @param transferState    Transfer statue
    /// @param errorReason      For failed states, the error message
    /// @param processId        fts_url_copy process ID running the transfer
    /// @param filesize         Actual filesize reported by the storage
    /// @param duration         How long (in seconds) took to transfer the file
    /// @param retry            If the error is considered recoverable by fts_url_copy
    /// @return                 (true, newState) if an updated was done into the DB, (false, oldState) otherwise
    ///                         (i.e. trying to set ACTIVE an already ACTIVE transfer)
    /// @note                   If jobId is empty, or if fileId is 0, then processId will be used to decide
    ///                         which transfers to update
    virtual boost::tuple<bool, std::string> updateTransferStatus(const std::string& jobId, uint64_t fileId, double throughput,
            const std::string& transferState, const std::string& errorReason,
            int processId, double filesize, double duration, bool retry) = 0;

    /// Update the status of a job
    /// @param jobId            The job ID
    /// @param jobState         The job state
    /// @note                   If jobId is empty, the pid will be used to decide which job to update
    virtual bool updateJobStatus(const std::string& jobId, const std::string& jobState) = 0;

    /// Get the credentials associated with the given delegation ID and user
    /// @param delegationId     Delegation ID. See insertCredentialCache
    /// @param userDn           The user's DN
    /// @return                 The delegated credentials, if any
    virtual boost::optional<UserCredential> findCredential(const std::string& delegationId, const std::string& userDn) = 0;

    /// Check if the credential for the given delegation id and user is expired or not
    /// @param delegationId     Delegation ID. See insertCredentialCache
    /// @param userDn           The user's DN
    /// @return                 true if the stored credentials expired or do not exist
    virtual bool isCredentialExpired(const std::string& delegationId, const std::string &userDn) = 0;

    /// Get the debug level for the given pair
    /// @param sourceStorage    The source storage as protocol://host
    /// @param destStorage      The destination storage as protocol://host
    /// @return                 An integer with the debug level configured for the pair. 0 = no debug.
    virtual unsigned getDebugLevel(const std::string& sourceStorage, const std::string& destStorage) = 0;

    /// Optimizer data source
    virtual fts3::optimizer::OptimizerDataSource* getOptimizerDataSource() = 0;

    /// Checks if there are available slots to run transfers for the given pair
    /// @param sourceStorage        The source storage  (as protocol://host)
    /// @param destStorage          The destination storage  (as protocol://host)
    /// @param[out] currentActive   The current number of running transfers is put here
    virtual bool isTrAllowed(const std::string& sourceStorage, const std::string& destStorage, int &currentActive) = 0;

    /// Mark a reuse job (and its files) as failed
    /// @param jobId    The job id
    /// @param pid      The PID of the fts_url_copy
    /// @param message  The error message
    /// @note           If jobId is empty, the implementation may look for the job bound to the pid.
    ///                 Note that I am not completely sure you can get an empty jobId.
    virtual bool terminateReuseProcess(const std::string & jobId, int pid, const std::string & message) = 0;

    /// Goes through transfers marked as 'ACTIVE' and make sure the timeout didn't expire
    /// @param[out] transfers   An array with the expired transfers. Only jobId, fileId and pid are filled
    virtual void reapStalledTransfers(std::vector<TransferFile>& transfers) = 0;


    /// Set the PID for a transfer
    /// @param jobId    The job id for which the files will be updated
    /// @param pid      The process ID
    /// @note           Transfers within reuse and multihop jobs go all together to a single fts_url_copy process
    virtual void setPidForJob(const std::string& jobId, int pid) = 0;

    /// Moves old transfer and job records to the archive tables
    /// Delete old entries in other tables (i.e. t_optimize_evolution)
    /// @param[in] intervalDays Jobs older than this many days will be purged
    /// @param[in] bulkSize How many jobs per iteration must be processed
    /// @param[out] nJobs   How many jobs have been moved
    /// @param[out] nFiles  How many files have been moved
    /// @param[out] nDeletions  How many deletions have been moved
    virtual void backup(int intervalDays, long bulkSize, long* nJobs, long* nFiles, long* nDeletions) = 0;

    /// Mark all the transfers as failed because the process fork failed
    /// @param jobId    The job id for which url copy failed to fork
    /// @note           This method is used only for reuse jobs
    virtual void forkFailed(const std::string& jobId) = 0;

    /// Get the link configuration for the link defined by the source and destination given
    virtual std::unique_ptr<LinkConfig> getLinkConfig(const std::string &source, const std::string &destination) = 0;

    /// Get the list of VO share configurations for the given link
    virtual std::vector<ShareConfig> getShareConfig(const std::string &source, const std::string &destination) = 0;

    /// Returns how many retries there is configured for the given jobId
    virtual int getRetry(const std::string & jobId) = 0;

    /// Returns how many thime the given file has been already retried
    virtual int getRetryTimes(const std::string & jobId, uint64_t fileId) = 0;

    /// Set to FAIL jobs that have been in the queue for more than its max in queue time
    /// @param jobs An output parameter, where the set of expired job ids is stored
    virtual void setToFailOldQueuedJobs(std::vector<std::string>& jobs) = 0;

    /// Update the protocol parameters used for each transfer
    virtual void updateProtocol(const std::vector<fts3::events::Message>& tempProtocol) = 0;

    /// Get the state the transfer identified by jobId/fileId
    virtual std::vector<TransferState> getStateOfTransfer(const std::string& jobId, uint64_t fileId) = 0;

    /// Run a set of sanity checks over the database, fixing potential inconsistencies and logging them
    virtual void checkSanityState() = 0;

    /// Add a new retry to the transfer identified by fileId
    /// @param jobId    Job identifier
    /// @param fileId   Transfer identifier
    /// @param reason   String representation of the failure
    /// @param errcode  An integer representing the failure
    virtual void setRetryTransfer(const std::string & jobId, uint64_t fileId, int retry, const std::string& reason,
        int errcode) = 0;

    /// Bulk update of transfer progress
    virtual void updateFileTransferProgressVector(const std::vector<fts3::events::MessageUpdater> &messages) = 0;

    /// Bulk update for log files
    virtual void transferLogFileVector(std::map<int, fts3::events::MessageLog>& messagesLog) = 0;

    /**
     * Signals that the server is alive
     * The total number of running (alive) servers is put in count
     * The index of this specific machine is put in index
     * A default implementation is provided, as this is used for optimization,
     * so it is not mandatory.
     * start and end are set to the interval of hash values this host will process
     */
    virtual void updateHeartBeat(unsigned* index, unsigned* count, unsigned* start, unsigned* end, std::string service_name)
    {
        *index = 0;
        *count = 1;
        *start = 0x0000;
        *end   = 0xFFFF;
        service_name = std::string("");
    }

    /// Update the state of a trnasfer inside a session reuse job
    virtual unsigned int updateFileStatusReuse(const TransferFile &file, const std::string &status) = 0;

    /// Puts into requestIDs, jobs that have been cancelled, and for which the running fts_url_copy must be killed
    virtual void getCancelJob(std::vector<int>& requestIDs) = 0;

    /// Returns if this host has been set to drain
    virtual bool getDrain() = 0;

    /// Returns if for the given link, UDT has been enabled
    virtual boost::tribool isProtocolUDT(const std::string &sourceSe, const std::string &destSe) = 0;

    /// Returns if for the given link, IPv6 has been enabled
    virtual boost::tribool isProtocolIPv6(const std::string &sourceSe, const std::string &destSe) = 0;

    /// Returns how many streams must be used for the given link
    virtual int getStreamsOptimization(const std::string &sourceSe, const std::string &destSe)= 0;

    /// Returns the globally configured transfer timeout
    virtual int getGlobalTimeout(const std::string &voName) = 0;

    /// Returns how many seconds must be added to the timeout per MB to be transferred
    virtual int getSecPerMb(const std::string &voName) = 0;

    /// Puts into the vector queue the Queues for which there are pending transfers
    virtual void getQueuesWithPending(std::vector<QueueId>& queues) = 0;

    /// Puts into the vector queues the Queues for which there are session-reuse pending transfers
    virtual void getQueuesWithSessionReusePending(std::vector<QueueId>& queues) = 0;

    /// Updates the status for delete operations
    /// @param delOpsStatus  Update for files in delete or started
    virtual void updateDeletionsState(const std::vector<MinFileStatus>& delOpsStatus) = 0;

    /// Gets a list of delete operations in the queue
    /// @params[out] delOps A list of namespace operations (deletion)
    virtual void getFilesForDeletion(std::vector<DeleteOperation>& delOps) = 0;

    /// Revert namespace operations already in 'STARTED' back to the 'DELETE'
    /// state, so they re-enter the queue
    virtual void requeueStartedDeletes() = 0;

    /// Updates the status for staging operations
    /// @param stagingOpStatus  Update for files in staging or started
    virtual void updateStagingState(const std::vector<MinFileStatus>& stagingOpStatus) = 0;

    /// Updates the status for archiving operations
    /// @param archivingOpStatus  Update for files in archiving
    virtual void updateArchivingState(const std::vector<MinFileStatus>& archivingOpStatus) = 0;

    /// Updates the start time for archiving operations
    /// @param jobs  A map where the key is the job id, and the value another map where the key is a surl, and the
    ///                     value a file id
    virtual void setArchivingStartTime(const std::map< std::string, std::map<std::string, std::vector<uint64_t> > > &jobs) = 0;

    /// Update the bring online token for the given set of transfers
    /// @param jobs     A map where the key is the job id, and the value another map where the key is a surl, and the
    ///                     value a file id
    /// @param token    The SRM token
    virtual void updateBringOnlineToken(const std::map< std::string, std::map<std::string, std::vector<uint64_t> > > &jobs,
        const std::string &token) = 0;

    /// Get staging operations ready to be started
    /// @params[out] stagingOps The list of staging operations will be put here
    virtual void getFilesForStaging(std::vector<StagingOperation> &stagingOps) = 0;

<<<<<<< HEAD
    /// Get archiving operations ready to be started
    /// @params[out] archivingops The list of archiving operations will be put here
    virtual void getFilesForArchiving(std::vector<ArchivingOperation> &archivingOps) = 0;

    /// Get qosTransition operations ready to be started
    /// @params[out] qosTranstionOps The list of QoS Transition operations will be put here
    virtual void getFilesForQosTransition(std::vector<QosTransitionOperation> &qosTranstionOps, const std::string& qosOp) = 0;

    /// Update File State to QOS_REQUEST_SUBMITTED after QoS Transition Task for file successfully completed
    /// @params[out] Nothing returned
    virtual void updateFileStateToQosRequestSubmitted(const std::string& jobId, uint64_t fileId) = 0;

    /// Update File State to FINISHED after QoS Transition for file successfully completed
    /// @params[out] Nothing returned
    virtual void updateFileStateToFinished(const std::string& jobId, uint64_t fileId) = 0;

    /// Update File State to FAILED after QoS Transition for file failed
    /// @params[out] Nothing returned
    virtual void updateFileStateToFailed(const std::string& jobId, uint64_t fileId) = 0;
=======
    /// Get qosTransition operations ready to be started
    /// @params[out] qosTranstionOps The list of QoS Transition operations will be put here
    virtual void getFilesForQosTransition(std::vector<QosTransitionOperation> &qosTranstionOps, const std::string &qosOp,
                                          bool matchHost = false) = 0;

    /// Update File State to QOS_REQUEST_SUBMITTED after QoS Transition Task successfully requested QoS transition
    /// @params[out] true if file state was updated, false otherwise
    virtual bool updateFileStateToQosRequestSubmitted(const std::string& jobId, uint64_t fileId) = 0;

    /// Update File State to FINISHED after QoS Transition for file successfully completed
    /// @params[out] Nothing returned
    virtual void updateFileStateToQosTerminal(const std::string& jobId, uint64_t fileId, const std::string& fileState,
                                              const std::string& reason = "") = 0;
>>>>>>> 9b1d1f13

    /// Get staging operations already started
    /// @params[out] stagingOps The list of started staging operations will be put here
    virtual void getAlreadyStartedStaging(std::vector<StagingOperation> &stagingOps) = 0;

    /// Get archiving operations already started
    /// @params[out] archivingOps The list of started archiving operations will be put here
    virtual void getAlreadyStartedArchiving(std::vector<ArchivingOperation> &archivingOps) = 0;

    /// Put into files a set of bring online requests that must be cancelled
    /// @param files    Each entry in the set if a pair of surl / token
    virtual void getStagingFilesForCanceling(std::set< std::pair<std::string, std::string> >& files) = 0;

    /// Put into files a set of bring online requests that must be cancelled
    /// @param files    Each entry in the set if a pair of jobid / surl
    virtual void getArchivingFilesForCanceling(std::set< std::pair<std::string, std::string> >& files) = 0;
    
    /// Retrieve the credentials for a cloud storage endpoint for the given user/VO
    virtual bool getCloudStorageCredentials(const std::string& userDn,
                                     const std::string& voName,
                                     const std::string& cloudName,
                                     CloudStorageAuth& auth) = 0;

    /// Get if the user dn should be visible or not in the messaging
    virtual bool publishUserDn(const std::string &vo) = 0;

    /// Get the configuration for a given storage
    virtual StorageConfig getStorageConfig(const std::string &storage) = 0;
};

#endif // GENERICDBIFCE_H_<|MERGE_RESOLUTION|>--- conflicted
+++ resolved
@@ -45,10 +45,7 @@
 #include "Job.h"
 #include "MinFileStatus.h"
 #include "StagingOperation.h"
-<<<<<<< HEAD
 #include "ArchivingOperation.h"
-=======
->>>>>>> 9b1d1f13
 #include "QosTransitionOperation.h"
 #include "TransferFile.h"
 #include "UserCredential.h"
@@ -312,27 +309,10 @@
     /// @params[out] stagingOps The list of staging operations will be put here
     virtual void getFilesForStaging(std::vector<StagingOperation> &stagingOps) = 0;
 
-<<<<<<< HEAD
     /// Get archiving operations ready to be started
     /// @params[out] archivingops The list of archiving operations will be put here
     virtual void getFilesForArchiving(std::vector<ArchivingOperation> &archivingOps) = 0;
 
-    /// Get qosTransition operations ready to be started
-    /// @params[out] qosTranstionOps The list of QoS Transition operations will be put here
-    virtual void getFilesForQosTransition(std::vector<QosTransitionOperation> &qosTranstionOps, const std::string& qosOp) = 0;
-
-    /// Update File State to QOS_REQUEST_SUBMITTED after QoS Transition Task for file successfully completed
-    /// @params[out] Nothing returned
-    virtual void updateFileStateToQosRequestSubmitted(const std::string& jobId, uint64_t fileId) = 0;
-
-    /// Update File State to FINISHED after QoS Transition for file successfully completed
-    /// @params[out] Nothing returned
-    virtual void updateFileStateToFinished(const std::string& jobId, uint64_t fileId) = 0;
-
-    /// Update File State to FAILED after QoS Transition for file failed
-    /// @params[out] Nothing returned
-    virtual void updateFileStateToFailed(const std::string& jobId, uint64_t fileId) = 0;
-=======
     /// Get qosTransition operations ready to be started
     /// @params[out] qosTranstionOps The list of QoS Transition operations will be put here
     virtual void getFilesForQosTransition(std::vector<QosTransitionOperation> &qosTranstionOps, const std::string &qosOp,
@@ -346,7 +326,6 @@
     /// @params[out] Nothing returned
     virtual void updateFileStateToQosTerminal(const std::string& jobId, uint64_t fileId, const std::string& fileState,
                                               const std::string& reason = "") = 0;
->>>>>>> 9b1d1f13
 
     /// Get staging operations already started
     /// @params[out] stagingOps The list of started staging operations will be put here
@@ -363,7 +342,7 @@
     /// Put into files a set of bring online requests that must be cancelled
     /// @param files    Each entry in the set if a pair of jobid / surl
     virtual void getArchivingFilesForCanceling(std::set< std::pair<std::string, std::string> >& files) = 0;
-    
+
     /// Retrieve the credentials for a cloud storage endpoint for the given user/VO
     virtual bool getCloudStorageCredentials(const std::string& userDn,
                                      const std::string& voName,
