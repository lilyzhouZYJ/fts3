--- conflicted
+++ resolved
@@ -295,11 +295,7 @@
 --
 CREATE TABLE t_bad_dns (
 --
-<<<<<<< HEAD
--- The user DN   
-=======
 -- The hostname of the bad SE   
->>>>>>> b45b83f2
   dn              VARCHAR(255),
 --
 -- The reason this host was added 
@@ -341,7 +337,7 @@
 CREATE TABLE t_vo_acl (
 --
 -- the name of the VO
-  vo_name     VARCHAR(100) NOT NULL,
+  vo_name     VARCHAR(50) NOT NULL,
 --
 -- The principal name
   principal   VARCHAR(255) NOT NULL,
@@ -625,11 +621,7 @@
 CREATE TABLE t_file_retry_errors (
     file_id   INTEGER NOT NULL,
     attempt   INTEGER NOT NULL,
-<<<<<<< HEAD
-    datetime  TIMESTAMP  NULL DEFAULT NULL,
-=======
     datetime  TIMESTAMP NULL DEFAULT NULL,
->>>>>>> b45b83f2
     reason    VARCHAR(2048),
     CONSTRAINT t_file_retry_errors_pk PRIMARY KEY(file_id, attempt),
     CONSTRAINT t_file_retry_fk FOREIGN KEY (file_id) REFERENCES t_file(file_id) ON DELETE CASCADE
@@ -681,18 +673,12 @@
   source_se    VARCHAR(150) NOT NULL,
   dest_se      VARCHAR(150) NOT NULL,
   active INTEGER UNSIGNED DEFAULT 4,
-<<<<<<< HEAD
-  message      VARCHAR(512),  
-=======
   message      VARCHAR(512),
->>>>>>> b45b83f2
   datetime     TIMESTAMP  NULL DEFAULT NULL,
   CONSTRAINT t_optimize_active_pk PRIMARY KEY (source_se, dest_se)
 );
 
 
-<<<<<<< HEAD
-=======
 --
 -- t_file stores files for data management operations
 --
@@ -801,7 +787,6 @@
 -- t_dm indexes:
 CREATE INDEX dm_job_id     ON t_dm(job_id);
 
->>>>>>> b45b83f2
 
 --
 --
@@ -821,10 +806,6 @@
 CREATE INDEX t_file_select ON t_file(dest_se, source_se, job_finished, file_state );
 CREATE INDEX file_vo_name_state ON t_file(file_state, vo_name, source_se, dest_se);
 CREATE INDEX file_tr_host ON t_file(transferHost, file_state);
-<<<<<<< HEAD
-
-=======
->>>>>>> b45b83f2
 
 -- 
 --
