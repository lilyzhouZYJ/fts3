--- conflicted
+++ resolved
@@ -8317,20 +8317,12 @@
     //get aggregated thr from source
     sql << "select sum(throughput) from t_file where source_se= :name and file_state='ACTIVE'  and throughput is not NULL ",
         soci::use(source_hostname), soci::into(througputSrc, isNullThrougputSrc);
-<<<<<<< HEAD
- 
-=======
-
->>>>>>> bcc79837
+
 
     //get aggregated thr towards dest
     sql << "select sum(throughput) from t_file where dest_se= :name and file_state='ACTIVE' and throughput is not NULL ",
         soci::use(destination_hostname), soci::into(througputDst, isNullThrougputDst);
-<<<<<<< HEAD
-   
-=======
-
->>>>>>> bcc79837
+
     if(bandwidthSrc > 0 )
         {
             if(bandwidthDst > 0) //both source and dest have limits, take the lowest
@@ -8484,11 +8476,7 @@
                     if(countSource == 0 && bandwidthLimit > 0)
                         {
                             sql.begin();
-<<<<<<< HEAD
-                           
-=======
-
->>>>>>> bcc79837
+
                             sql << " insert into t_optimize(throughput, source_se) values(:throughput, :source_se) ",
                                 soci::use(bandwidthLimit), soci::use(source_hostname);
 
@@ -8521,11 +8509,7 @@
                     if(countDest == 0 && bandwidthLimit > 0)
                         {
                             sql.begin();
-<<<<<<< HEAD
-                           
-=======
-
->>>>>>> bcc79837
+
                             sql << " insert into t_optimize(throughput, dest_se) values(:throughput, :dest_se) ",
                                 soci::use(bandwidthLimit), soci::use(destination_hostname);
 
@@ -8835,11 +8819,7 @@
                 {
                     sql.begin();
 
-<<<<<<< HEAD
-                    if (maxActive > 0)                       
-=======
                     if (maxActive > 0)
->>>>>>> bcc79837
                         {
                             sql << "INSERT INTO t_optimize (file_id, dest_se, active) VALUES (1, :dest_se, :active)  ",
                                 soci::use(destination_hostname), soci::use(maxActive);
