/*
 *	Copyright notice:
 *	Copyright © Members of the EMI Collaboration, 2010.
 *
 *	See www.eu-emi.eu for details on the copyright holders
 *
 *	Licensed under the Apache License, Version 2.0 (the "License");
 *	you may not use this file except in compliance with the License.
 *	You may obtain a copy of the License at
 *
 *		http://www.apache.org/licenses/LICENSE-2.0
 *
 *	Unless required by applicable law or agreed to in writing, software
 *	distributed under the License is distributed on an "AS IS" BASIS,
 *	WITHOUT WARRANTIES OR CONDITIONS OF ANY KIND, either express or implied.
 *	See the License for the specific language governing permissions and
 *	limitations under the License.
 *
 *
 * Conversion from and into SOCI
 */
#pragma once

#include <Cred.h>
#include <CredCache.h>
#include <FileTransferStatus.h>
#include <JobStatus.h>
#include <LinkConfig.h>
#include <Se.h>
#include <SeAndConfig.h>
#include <SeGroup.h>
#include <SeProtocolConfig.h>
#include <ShareConfig.h>
#include <TransferJobs.h>
#include <soci.h>
#include <time.h>

inline time_t timeUTC()
{
    time_t now = time(NULL);
    struct tm *utc;
    utc = gmtime(&now);
    return timegm(utc);
}

namespace soci
{
template <>
struct type_conversion<Cred>
{
    typedef values base_type;

    static void from_base(values const& v, indicator, Cred& cred)
    {
        struct tm termination_st;
        cred.DN               = v.get<std::string>("dn");
        cred.delegationID     = v.get<std::string>("dlg_id");
        cred.proxy            = v.get<std::string>("proxy");
        termination_st        = v.get<struct tm>("termination_time");
        cred.termination_time = timegm(&termination_st);
        cred.vomsAttributes   = v.get<std::string>("voms_attrs", std::string());
    }
};

template <>
struct type_conversion<CredCache>
{
    typedef values base_type;

    static void from_base(values const& v, indicator, CredCache& ccache)
    {
        ccache.DN                 = v.get<std::string>("dn");
        ccache.certificateRequest = v.get<std::string>("cert_request");
        ccache.delegationID       = v.get<std::string>("dlg_id");
        ccache.privateKey         = v.get<std::string>("priv_key");
        ccache.vomsAttributes     = v.get<std::string>("voms_attrs", std::string());
    }
};

template <>
struct type_conversion<TransferJobs>
{
    typedef values base_type;

    static void from_base(values const& v, indicator, TransferJobs& job)
    {
        struct tm aux_tm;

        job.JOB_ID         = v.get<std::string>("job_id");
        job.JOB_STATE      = v.get<std::string>("job_state");
        job.VO_NAME        = v.get<std::string>("vo_name");
        job.PRIORITY       = v.get<int>("priority");
        job.SUBMIT_HOST    = v.get<std::string>("submit_host", "");
        job.SOURCE         = v.get<std::string>("source_se", "");
        job.DEST           = v.get<std::string>("dest_se", "");
        job.AGENT_DN       = v.get<std::string>("agent_dn", "");
        job.SUBMIT_HOST    = v.get<std::string>("submit_host");
        job.USER_DN        = v.get<std::string>("user_dn");
        job.USER_CRED      = v.get<std::string>("user_cred");
        job.CRED_ID        = v.get<std::string>("cred_id");
        job.SPACE_TOKEN    = v.get<std::string>("space_token", "");
        job.STORAGE_CLASS  = v.get<std::string>("storage_class", "");
        job.INTERNAL_JOB_PARAMS = v.get<std::string>("job_params");
        job.OVERWRITE_FLAG = v.get<std::string>("overwrite_flag");
        job.SOURCE_SPACE_TOKEN = v.get<std::string>("source_space_token", "");
        job.SOURCE_TOKEN_DESCRIPTION = v.get<std::string>("source_token_description", "");
        job.COPY_PIN_LIFETIME  = v.get<int>("copy_pin_lifetime");
        job.BRINGONLINE 	= v.get<int>("bring_online");
        job.CHECKSUM_METHOD    = v.get<std::string>("checksum_method");
        aux_tm = v.get<struct tm>("submit_time");
        job.SUBMIT_TIME = timegm(&aux_tm);
<<<<<<< HEAD
=======

        try
            {
                job.REUSE = v.get<std::string>("reuse_job");
            }
        catch (...)
            {
            }
>>>>>>> b45b83f2

        // No method that uses this type asks for finish_time
        job.FINISH_TIME = 0;
    }
};

template <>
struct type_conversion<TransferFiles>
{
    typedef values base_type;

    static void from_base(values const& v, indicator, TransferFiles& file)
    {
        file.FILE_STATE  = v.get<std::string>("file_state");
        file.SOURCE_SURL = v.get<std::string>("source_surl");
        file.DEST_SURL   = v.get<std::string>("dest_surl");
        file.JOB_ID      = v.get<std::string>("job_id");
        file.VO_NAME     = v.get<std::string>("vo_name");
        file.FILE_ID     = v.get<int>("file_id");
        file.OVERWRITE   = v.get<std::string>("overwrite_flag","");
        file.DN          = v.get<std::string>("user_dn");
        file.CRED_ID     = v.get<std::string>("cred_id");
        file.CHECKSUM    = v.get<std::string>("checksum","");
        file.CHECKSUM_METHOD    = v.get<std::string>("checksum_method","");
        file.SOURCE_SPACE_TOKEN = v.get<std::string>("source_space_token","");
        file.DEST_SPACE_TOKEN   = v.get<std::string>("space_token","");
        file.BRINGONLINE   = v.get<int>("bring_online",0);
        file.PIN_LIFETIME  = v.get<int>("copy_pin_lifetime",0);
        file.FILE_METADATA = v.get<std::string>("file_metadata", "");
        file.JOB_METADATA  = v.get<std::string>("job_metadata", "");
        file.USER_FILESIZE = v.get<double>("user_filesize", 0);
        file.FILE_INDEX    = v.get<int>("file_index", 0);
        file.BRINGONLINE_TOKEN = v.get<std::string>("bringonline_token", "");
        file.SOURCE_SE = v.get<std::string>("source_se", "");
        file.DEST_SE = v.get<std::string>("dest_se", "");
        file.SELECTION_STRATEGY = v.get<std::string>("selection_strategy", "");
        file.INTERNAL_FILE_PARAMS = v.get<std::string>("internal_job_params", "");

        // filesize and reason are NOT queried by any method that uses this
        // type
        file.FILESIZE = "";
    }
};

template <>
struct type_conversion<SeAndConfig>
{
    typedef values base_type;

    static void from_base(values const& v, indicator, SeAndConfig& sc)
    {
        sc.SE_NAME     = v.get<std::string>("se_name");
        sc.SHARE_ID    = v.get<std::string>("share_id");
        sc.SHARE_TYPE  = v.get<std::string>("share_type");
        sc.SHARE_VALUE = v.get<std::string>("share_value");
    }
};

template <>
struct type_conversion<SeProtocolConfig>
{
    typedef values base_type;

    static void from_base(values const& v, indicator, SeProtocolConfig& protoConfig)
    {
        protoConfig.TCP_BUFFER_SIZE = v.get<int>("tcp_buffer_size", 0);
        protoConfig.NOSTREAMS = v.get<int>("nostreams", 0);
        protoConfig.NO_TX_ACTIVITY_TO = v.get<int>("no_tx_activity_to", 0);
        protoConfig.URLCOPY_TX_TO = v.get<int>("URLCOPY_TX_TO", 0);
    }
};

template <>
struct type_conversion<JobStatus>
{
    typedef values base_type;

    static void from_base(values const& v, indicator, JobStatus& job)
    {
        struct tm aux_tm;
        job.jobID      = v.get<std::string>("job_id");
        job.jobStatus  = v.get<std::string>("job_state");
        job.clientDN   = v.get<std::string>("user_dn");
        job.reason     = v.get<std::string>("reason", "");
        aux_tm         = v.get<struct tm>("submit_time");
        job.submitTime = timegm(&aux_tm);
        job.priority   = v.get<int>("priority");
        job.voName     = v.get<std::string>("vo_name");

        try
            {
                // COUNT(*) type is long long inside soci
                job.numFiles   = v.get<long long>("numFiles");
            }
        catch (...)
            {
                // Ignore failures, since not all methods ask for this (i.e. getTransferJobStatus)
            }

        try
            {
                job.fileIndex  = v.get<int>("file_index");
            }
        catch (...)
            {
                // Ignore failures, since not all methods ask for this (i.e. listRequests)
            }

        try
            {
                job.fileStatus = v.get<std::string>("file_state");
            }
        catch (...)
            {
                // Ignore failures, since not all methods ask for this (i.e. listRequests)
            }
    }
};

template <>
struct type_conversion<FileTransferStatus>
{
    typedef values base_type;

    static void from_base(values const& v, indicator, FileTransferStatus& transfer)
    {
        struct tm aux_tm;
        transfer.fileId            = v.get<int>("file_id");
        transfer.sourceSURL        = v.get<std::string>("source_surl");
        transfer.destSURL          = v.get<std::string>("dest_surl");
        transfer.transferFileState = v.get<std::string>("file_state");
        transfer.reason            = v.get<std::string>("reason", "");
<<<<<<< HEAD
        transfer.numFailures	   = v.get<int>("retry",0);
        transfer.duration	   = v.get<double>("tx_duration",0);
=======
        transfer.numFailures	   = v.get<int>("retry", 0);
        transfer.duration	       = v.get<double>("tx_duration", 0);

>>>>>>> b45b83f2
        if (v.get_indicator("start_time") == soci::i_ok)
            {
                aux_tm = v.get<struct tm>("start_time");
                transfer.start_time = timegm(&aux_tm);
            }
        else
            {
<<<<<<< HEAD
                transfer.start_time = timeUTC();
=======
                transfer.start_time = 0;
>>>>>>> b45b83f2
            }
        if (v.get_indicator("finish_time") == soci::i_ok)
            {
                aux_tm = v.get<struct tm>("finish_time");
                transfer.finish_time = timegm(&aux_tm);
            }
        else
            {
                transfer.finish_time = timeUTC();
            }
    }
};

template <>
struct type_conversion<Se>
{
    typedef values base_type;

    static void from_base(values const& v, indicator, Se& se)
    {
        se.ENDPOINT = v.get<std::string>("endpoint");
        se.SE_TYPE  = v.get<std::string>("se_type");
        se.SITE     = v.get<std::string>("site");
        se.NAME     = v.get<std::string>("name");
        se.STATE    = v.get<std::string>("state");
        se.VERSION  = v.get<std::string>("version");
        se.HOST     = v.get<std::string>("host");
        se.SE_TRANSFER_TYPE     = v.get<std::string>("se_transfer_type");
        se.SE_TRANSFER_PROTOCOL = v.get<std::string>("se_transfer_protocol");
        se.SE_CONTROL_PROTOCOL  = v.get<std::string>("se_control_protocol");
        se.GOCDB_ID = v.get<std::string>("gocdb_id");
    }
};

template <>
struct type_conversion<SeConfig>
{
    typedef values base_type;

    static void from_base(values const& v, indicator, SeConfig& config)
    {
        config.source         = v.get<std::string>("source");
        config.destination    = v.get<std::string>("dest");
        config.vo             = v.get<std::string>("vo");
        config.symbolicName   = v.get<std::string>("symbolicName");
        config.state          = v.get<std::string>("state");
    }

};

template <>
struct type_conversion<ShareConfig>
{
    typedef values base_type;

    static void from_base(values const& v, indicator, ShareConfig& config)
    {
        config.source           = v.get<std::string>("source");
        config.destination      = v.get<std::string>("destination");
        config.vo               = v.get<std::string>("vo");
        config.active_transfers = v.get<int>("active");
    }
};

template <>
struct type_conversion<SeGroup>
{
    typedef values base_type;

    static void from_base(values const& v, indicator, SeGroup& grp)
    {
        grp.active       = v.get<int>("active", -1);
        grp.groupName    = v.get<std::string>("groupName");
        grp.member       = v.get<std::string>("member");
        grp.symbolicName = v.get<std::string>("symbolicName");
    }
};

template <>
struct type_conversion<LinkConfig>
{
    typedef values base_type;

    static void from_base(values const& v, indicator, LinkConfig& lnk)
    {
        lnk.source            = v.get<std::string>("source");
        lnk.destination       = v.get<std::string>("destination");
        lnk.state             = v.get<std::string>("state");
        lnk.symbolic_name     = v.get<std::string>("symbolicName");
        lnk.NOSTREAMS         = v.get<int>("nostreams");
        lnk.TCP_BUFFER_SIZE   = v.get<int>("tcp_buffer_size");
        lnk.URLCOPY_TX_TO     = v.get<int>("urlcopy_tx_to");
        lnk.NO_TX_ACTIVITY_TO = v.get<int>("no_tx_activity_to");
        lnk.auto_tuning     = v.get<std::string>("auto_tuning");
    }
};

template <>
struct type_conversion<FileRetry>
{
    typedef values base_type;

    static void from_base(values const& v, indicator, FileRetry& retry)
    {
        retry.fileId   = v.get<int>("file_id");
        retry.attempt  = v.get<int>("attempt");
        retry.reason   = v.get<std::string>("reason");

        struct tm aux_tm;
        aux_tm = v.get<tm>("datetime");
        retry.datetime = timegm(&aux_tm);
    }
};

}<|MERGE_RESOLUTION|>--- conflicted
+++ resolved
@@ -109,8 +109,6 @@
         job.CHECKSUM_METHOD    = v.get<std::string>("checksum_method");
         aux_tm = v.get<struct tm>("submit_time");
         job.SUBMIT_TIME = timegm(&aux_tm);
-<<<<<<< HEAD
-=======
 
         try
             {
@@ -119,7 +117,6 @@
         catch (...)
             {
             }
->>>>>>> b45b83f2
 
         // No method that uses this type asks for finish_time
         job.FINISH_TIME = 0;
@@ -252,14 +249,9 @@
         transfer.destSURL          = v.get<std::string>("dest_surl");
         transfer.transferFileState = v.get<std::string>("file_state");
         transfer.reason            = v.get<std::string>("reason", "");
-<<<<<<< HEAD
-        transfer.numFailures	   = v.get<int>("retry",0);
-        transfer.duration	   = v.get<double>("tx_duration",0);
-=======
         transfer.numFailures	   = v.get<int>("retry", 0);
         transfer.duration	       = v.get<double>("tx_duration", 0);
 
->>>>>>> b45b83f2
         if (v.get_indicator("start_time") == soci::i_ok)
             {
                 aux_tm = v.get<struct tm>("start_time");
@@ -267,11 +259,7 @@
             }
         else
             {
-<<<<<<< HEAD
-                transfer.start_time = timeUTC();
-=======
                 transfer.start_time = 0;
->>>>>>> b45b83f2
             }
         if (v.get_indicator("finish_time") == soci::i_ok)
             {
