/*
 *	Copyright notice:
 *	Copyright © Members of the EMI Collaboration, 2010.
 *
 *	See www.eu-emi.eu for details on the copyright holders
 *
 *	Licensed under the Apache License, Version 2.0 (the "License");
 *	you may not use this file except in compliance with the License.
 *	You may obtain a copy of the License at
 *
 *		http://www.apache.org/licenses/LICENSE-2.0
 *
 *	Unless required by applicable law or agreed to in writing, software
 *	distributed under the License is distributed on an "AS IS" BASIS,
 *	WITHOUT WARRANTIES OR CONDITIONS OF ANY KIND, either express or implied.
 *	See the License for the specific language governing permissions and
 *	limitations under the License.
 *
 *
 * Conversion from and into SOCI
 */
#pragma once

#include <Cred.h>
#include <CredCache.h>
#include <FileTransferStatus.h>
#include <JobStatus.h>
#include <LinkConfig.h>
#include <Se.h>
#include <SeAndConfig.h>
#include <SeGroup.h>
#include <SeProtocolConfig.h>
#include <ShareConfig.h>
#include <TransferJobs.h>
#include <OAuth.h>
#include <soci.h>
#include <time.h>

inline time_t timeUTC()
{
    time_t now = time(NULL);
    struct tm *utc;
    utc = gmtime(&now);
    return timegm(utc);
}

namespace soci
{
template <>
struct type_conversion<Cred>
{
    typedef values base_type;

    static void from_base(values const& v, indicator, Cred& cred)
    {
        struct tm termination_st;
        cred.DN               = v.get<std::string>("dn");
        cred.delegationID     = v.get<std::string>("dlg_id");
        cred.proxy            = v.get<std::string>("proxy");
        termination_st        = v.get<struct tm>("termination_time");
        cred.termination_time = timegm(&termination_st);
        cred.vomsAttributes   = v.get<std::string>("voms_attrs", std::string());
    }
};

template <>
struct type_conversion<CredCache>
{
    typedef values base_type;

    static void from_base(values const& v, indicator, CredCache& ccache)
    {
        ccache.DN                 = v.get<std::string>("dn");
        ccache.certificateRequest = v.get<std::string>("cert_request");
        ccache.delegationID       = v.get<std::string>("dlg_id");
        ccache.privateKey         = v.get<std::string>("priv_key");
        ccache.vomsAttributes     = v.get<std::string>("voms_attrs", std::string());
    }
};

template <>
struct type_conversion<TransferJobs>
{
    typedef values base_type;

    static void from_base(values const& v, indicator, TransferJobs& job)
    {
        struct tm aux_tm;

        job.JOB_ID         = v.get<std::string>("job_id");
        job.JOB_STATE      = v.get<std::string>("job_state");
        job.VO_NAME        = v.get<std::string>("vo_name");
        job.PRIORITY       = v.get<int>("priority");
        job.SUBMIT_HOST    = v.get<std::string>("submit_host", "");
        job.SOURCE         = v.get<std::string>("source_se", "");
        job.DEST           = v.get<std::string>("dest_se", "");
        job.AGENT_DN       = v.get<std::string>("agent_dn", "");
        job.SUBMIT_HOST    = v.get<std::string>("submit_host");
        job.USER_DN        = v.get<std::string>("user_dn");
        job.USER_CRED      = v.get<std::string>("user_cred", "");
        job.CRED_ID        = v.get<std::string>("cred_id");
        job.SPACE_TOKEN    = v.get<std::string>("space_token", "");
        job.STORAGE_CLASS  = v.get<std::string>("storage_class", "");
        job.INTERNAL_JOB_PARAMS = v.get<std::string>("job_params");
        job.OVERWRITE_FLAG = v.get<std::string>("overwrite_flag");
        job.SOURCE_SPACE_TOKEN = v.get<std::string>("source_space_token", "");
        job.SOURCE_TOKEN_DESCRIPTION = v.get<std::string>("source_token_description", "");
        job.COPY_PIN_LIFETIME  = v.get<int>("copy_pin_lifetime");
        job.BRINGONLINE 	= v.get<int>("bring_online");
        job.CHECKSUM_METHOD    = v.get<std::string>("checksum_method");
        aux_tm = v.get<struct tm>("submit_time");
        job.SUBMIT_TIME = timegm(&aux_tm);

        try
            {
                job.REUSE = v.get<std::string>("reuse_job");
            }
        catch (...)
            {
            }

        // No method that uses this type asks for finish_time
        job.FINISH_TIME = 0;
    }
};

template <>
struct type_conversion<TransferFiles>
{
    typedef values base_type;

    static void from_base(values const& v, indicator, TransferFiles& file)
    {
        file.FILE_STATE  = v.get<std::string>("file_state");
        file.SOURCE_SURL = v.get<std::string>("source_surl");
        file.DEST_SURL   = v.get<std::string>("dest_surl");
        file.JOB_ID      = v.get<std::string>("job_id");
        file.VO_NAME     = v.get<std::string>("vo_name");
        file.FILE_ID     = v.get<int>("file_id");
        file.OVERWRITE   = v.get<std::string>("overwrite_flag","");
        file.DN          = v.get<std::string>("user_dn");
        file.CRED_ID     = v.get<std::string>("cred_id");
        file.CHECKSUM    = v.get<std::string>("checksum","");
        file.CHECKSUM_METHOD    = v.get<std::string>("checksum_method","");
        file.SOURCE_SPACE_TOKEN = v.get<std::string>("source_space_token","");
        file.DEST_SPACE_TOKEN   = v.get<std::string>("space_token","");
        file.BRINGONLINE   = v.get<int>("bring_online",0);
        file.PIN_LIFETIME  = v.get<int>("copy_pin_lifetime",0);
        file.FILE_METADATA = v.get<std::string>("file_metadata", "");
        file.JOB_METADATA  = v.get<std::string>("job_metadata", "");
        file.USER_FILESIZE = v.get<double>("user_filesize", 0);
        file.FILE_INDEX    = v.get<int>("file_index", 0);
        file.BRINGONLINE_TOKEN = v.get<std::string>("bringonline_token", "");
        file.SOURCE_SE = v.get<std::string>("source_se", "");
        file.DEST_SE = v.get<std::string>("dest_se", "");
        file.SELECTION_STRATEGY = v.get<std::string>("selection_strategy", "");
        file.INTERNAL_FILE_PARAMS = v.get<std::string>("internal_job_params", "");
        file.USER_CREDENTIALS = v.get<std::string>("user_cred", "");
        try
            {
                file.REUSE_JOB = v.get<std::string>("reuse_job", "");
            }
        catch(...)
            {
                // optional
            }

        // filesize and reason are NOT queried by any method that uses this
        // type
        file.FILESIZE = "";
    }
};

template <>
struct type_conversion<SeAndConfig>
{
    typedef values base_type;

    static void from_base(values const& v, indicator, SeAndConfig& sc)
    {
        sc.SE_NAME     = v.get<std::string>("se_name");
        sc.SHARE_ID    = v.get<std::string>("share_id");
        sc.SHARE_TYPE  = v.get<std::string>("share_type");
        sc.SHARE_VALUE = v.get<std::string>("share_value");
    }
};

template <>
struct type_conversion<SeProtocolConfig>
{
    typedef values base_type;

    static void from_base(values const& v, indicator, SeProtocolConfig& protoConfig)
    {
        protoConfig.TCP_BUFFER_SIZE = v.get<int>("tcp_buffer_size", 0);
        protoConfig.NOSTREAMS = v.get<int>("nostreams", 0);
        protoConfig.NO_TX_ACTIVITY_TO = v.get<int>("no_tx_activity_to", 0);
        protoConfig.URLCOPY_TX_TO = v.get<int>("URLCOPY_TX_TO", 0);
    }
};

template <>
struct type_conversion<JobStatus>
{
    typedef values base_type;

    static void from_base(values const& v, indicator, JobStatus& job)
    {
        struct tm aux_tm;
        job.jobID      = v.get<std::string>("job_id");
        job.jobStatus  = v.get<std::string>("job_state");
        job.clientDN   = v.get<std::string>("user_dn");
        job.reason     = v.get<std::string>("reason", "");
        aux_tm         = v.get<struct tm>("submit_time");
        job.submitTime = timegm(&aux_tm);
        job.priority   = v.get<int>("priority");
        job.voName     = v.get<std::string>("vo_name");

        try
            {
                // COUNT(*) type is long long inside soci
                job.numFiles   = v.get<long long>("numFiles");
            }
        catch (...)
            {
                // Ignore failures, since not all methods ask for this (i.e. getTransferJobStatus)
            }

        try
            {
                job.fileIndex  = v.get<int>("file_index");
            }
        catch (...)
            {
                // Ignore failures, since not all methods ask for this (i.e. listRequests)
            }

        try
            {
                job.fileStatus = v.get<std::string>("file_state");
            }
        catch (...)
            {
                // Ignore failures, since not all methods ask for this (i.e. listRequests)
            }
    }
};

template <>
struct type_conversion<FileTransferStatus>
{
    typedef values base_type;

    static void from_base(values const& v, indicator, FileTransferStatus& transfer)
    {
        struct tm aux_tm;
        transfer.fileId            = v.get<int>("file_id");
        transfer.sourceSURL        = v.get<std::string>("source_surl");
        try
            {
                transfer.destSURL          = v.get<std::string>("dest_surl");
            }
        catch(...)
            {
                // ignore since DM operations (deletion) do not have destination
            }
        transfer.transferFileState = v.get<std::string>("file_state");
        transfer.reason            = v.get<std::string>("reason", "");
        transfer.numFailures	   = v.get<int>("retry", 0);
        transfer.duration	       = v.get<double>("tx_duration", 0);

        if (v.get_indicator("start_time") == soci::i_ok)
            {
                aux_tm = v.get<struct tm>("start_time");
                transfer.start_time = timegm(&aux_tm);
            }
        else
            {
                transfer.start_time = 0;
            }
        if (v.get_indicator("finish_time") == soci::i_ok)
            {
                aux_tm = v.get<struct tm>("finish_time");
                transfer.finish_time = timegm(&aux_tm);
            }
        else
            {
                transfer.finish_time = 0;
<<<<<<< HEAD
=======
            }
        if (v.get_indicator("staging_start") == soci::i_ok)
            {
                aux_tm = v.get<struct tm>("start_time");
                transfer.staging_start = timegm(&aux_tm);
            }
        else
            {
                transfer.staging_start = 0;
            }
        if (v.get_indicator("staging_finished") == soci::i_ok)
            {
                aux_tm = v.get<struct tm>("staging_finished");
                transfer.staging_finished = timegm(&aux_tm);
            }
        else
            {
                transfer.staging_finished = 0;
>>>>>>> e2cad6c3
            }
    }
};

template <>
struct type_conversion<Se>
{
    typedef values base_type;

    static void from_base(values const& v, indicator, Se& se)
    {
        se.ENDPOINT = v.get<std::string>("endpoint");
        se.SE_TYPE  = v.get<std::string>("se_type");
        se.SITE     = v.get<std::string>("site");
        se.NAME     = v.get<std::string>("name");
        se.STATE    = v.get<std::string>("state");
        se.VERSION  = v.get<std::string>("version");
        se.HOST     = v.get<std::string>("host");
        se.SE_TRANSFER_TYPE     = v.get<std::string>("se_transfer_type");
        se.SE_TRANSFER_PROTOCOL = v.get<std::string>("se_transfer_protocol");
        se.SE_CONTROL_PROTOCOL  = v.get<std::string>("se_control_protocol");
        se.GOCDB_ID = v.get<std::string>("gocdb_id");
    }
};

template <>
struct type_conversion<SeConfig>
{
    typedef values base_type;

    static void from_base(values const& v, indicator, SeConfig& config)
    {
        config.source         = v.get<std::string>("source");
        config.destination    = v.get<std::string>("dest");
        config.vo             = v.get<std::string>("vo");
        config.symbolicName   = v.get<std::string>("symbolicName");
        config.state          = v.get<std::string>("state");
    }

};

template <>
struct type_conversion<ShareConfig>
{
    typedef values base_type;

    static void from_base(values const& v, indicator, ShareConfig& config)
    {
        config.source           = v.get<std::string>("source");
        config.destination      = v.get<std::string>("destination");
        config.vo               = v.get<std::string>("vo");
        config.active_transfers = v.get<int>("active");
    }
};

template <>
struct type_conversion<SeGroup>
{
    typedef values base_type;

    static void from_base(values const& v, indicator, SeGroup& grp)
    {
        grp.active       = v.get<int>("active", -1);
        grp.groupName    = v.get<std::string>("groupName");
        grp.member       = v.get<std::string>("member");
        grp.symbolicName = v.get<std::string>("symbolicName");
    }
};

template <>
struct type_conversion<LinkConfig>
{
    typedef values base_type;

    static void from_base(values const& v, indicator, LinkConfig& lnk)
    {
        lnk.source            = v.get<std::string>("source");
        lnk.destination       = v.get<std::string>("destination");
        lnk.state             = v.get<std::string>("state");
        lnk.symbolic_name     = v.get<std::string>("symbolicName");
        lnk.NOSTREAMS         = v.get<int>("nostreams");
        lnk.TCP_BUFFER_SIZE   = v.get<int>("tcp_buffer_size");
        lnk.URLCOPY_TX_TO     = v.get<int>("urlcopy_tx_to");
        lnk.NO_TX_ACTIVITY_TO = v.get<int>("no_tx_activity_to");
        lnk.auto_tuning     = v.get<std::string>("auto_tuning");
    }
};

template <>
struct type_conversion<FileRetry>
{
    typedef values base_type;

    static void from_base(values const& v, indicator, FileRetry& retry)
    {
        retry.fileId   = v.get<int>("file_id");
        retry.attempt  = v.get<int>("attempt");
        retry.reason   = v.get<std::string>("reason");

        struct tm aux_tm;
        aux_tm = v.get<tm>("datetime");
        retry.datetime = timegm(&aux_tm);
    }
};

template<>
struct type_conversion<OAuth>
{
    typedef values base_type;

    static void from_base(values const& v, indicator, OAuth& oauth)
    {
        oauth.app_key      = v.get<std::string>("app_key", "");
        oauth.app_secret   = v.get<std::string>("app_secret", "");
        oauth.access_token = v.get<std::string>("access_token", "");
        oauth.access_token_secret = v.get<std::string>("access_token_secret", "");
    }
};

}<|MERGE_RESOLUTION|>--- conflicted
+++ resolved
@@ -286,8 +286,6 @@
         else
             {
                 transfer.finish_time = 0;
-<<<<<<< HEAD
-=======
             }
         if (v.get_indicator("staging_start") == soci::i_ok)
             {
@@ -306,7 +304,6 @@
         else
             {
                 transfer.staging_finished = 0;
->>>>>>> e2cad6c3
             }
     }
 };
