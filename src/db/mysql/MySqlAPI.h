/********************************************//**
 * Copyright @ Members of the EMI Collaboration, 2010.
 * See www.eu-emi.eu for details on the copyright holders.
 *
 * Licensed under the Apache License, Version 2.0 (the "License");
 * you may not use this file except in compliance with the License.
 * You may obtain a copy of the License at
 *
 *     http://www.apache.org/licenses/LICENSE-2.0
 *
 * Unless required by applicable law or agreed to in writing, software
 * distributed under the License is distributed on an "AS IS" BASIS,
 * WITHOUT WARRANTIES OR CONDITIONS OF ANY KIND, either express or implied.
 * See the License for the specific language governing permissions and
 * limitations under the License.
 ***********************************************/

#pragma once

#include <common_dev.h>
#include <soci.h>
#include "GenericDbIfce.h"

using namespace FTS3_COMMON_NAMESPACE;

class MySqlAPI : public GenericDbIfce
{
public:
    MySqlAPI();
    virtual ~MySqlAPI();

    class CleanUpSanityChecks
    {
    public:
        CleanUpSanityChecks(MySqlAPI* instanceLocal, soci::session& sql, struct message_sanity &msg):instanceLocal(instanceLocal), sql(sql), msg(msg), returnValue(false)
        {
            returnValue = instanceLocal->assignSanityRuns(sql, msg);
        }

        ~CleanUpSanityChecks()
        {
            instanceLocal->resetSanityRuns(sql, msg);
        }

        bool getCleanUpSanityCheck()
        {
            return returnValue;
        }

        MySqlAPI* instanceLocal;
        soci::session& sql;
        struct message_sanity &msg;
        bool returnValue;
    };


    /**
     * Intialize database connection  by providing information from fts3config file
     **/

    virtual void init(std::string username, std::string password, std::string connectString, int pooledConn);

    /**
     * Submit a transfer request to be stored in the database
     **/
<<<<<<< HEAD
    virtual void submitPhysical(const std::string & jobId, std::list<job_element_tupple>& src_dest_pair, const std::string & paramFTP,
                                const std::string & DN, const std::string & cred, const std::string & voName, const std::string & myProxyServer,
                                const std::string & delegationID, const std::string & spaceToken, const std::string & overwrite,
                                const std::string & sourceSpaceToken, const std::string & sourceSpaceTokenDescription, int copyPinLifeTime,
                                const std::string & failNearLine, const std::string & checksumMethod, const std::string & reuse,
                                int bringonline, std::string metadata,
                                int retry, int retryDelay, std::string sourceSe, std::string destinationSe);
=======
    virtual void submitPhysical(const std::string & jobId, std::list<job_element_tupple> src_dest_pair,
                                const std::string & DN, const std::string & cred,
                                const std::string & voName, const std::string & myProxyServer, const std::string & delegationID,
                                const std::string & sourceSe, const std::string & destinationSe,
                                const JobParameterHandler & params);
>>>>>>> b45b83f2

    virtual void getTransferJobStatus(std::string requestID, bool archive, std::vector<JobStatus*>& jobs);

    virtual void getTransferFileStatus(std::string requestID, bool archive, unsigned offset, unsigned limit, std::vector<FileTransferStatus*>& files);

    virtual void listRequests(std::vector<JobStatus*>& jobs, std::vector<std::string>& inGivenStates, std::string restrictToClientDN, std::string forDN, std::string VOname);

    virtual TransferJobs* getTransferJob(std::string jobId, bool archive);

    virtual void getSubmittedJobsReuse(std::vector<TransferJobs*>& jobs, const std::string & vos);

    virtual void getByJobIdReuse(std::vector<TransferJobs*>& jobs, std::map< std::string, std::list<TransferFiles*> >& files);

    virtual void getByJobId(std::map< std::string, std::list<TransferFiles*> >& files);

    virtual void getSe(Se* &se, std::string seName);

    virtual unsigned int updateFileStatus(TransferFiles* file, const std::string status);

    virtual void addSe(std::string ENDPOINT, std::string SE_TYPE, std::string SITE, std::string NAME, std::string STATE, std::string VERSION, std::string HOST,
                       std::string SE_TRANSFER_TYPE, std::string SE_TRANSFER_PROTOCOL, std::string SE_CONTROL_PROTOCOL, std::string GOCDB_ID);

    virtual void updateSe(std::string ENDPOINT, std::string SE_TYPE, std::string SITE, std::string NAME, std::string STATE, std::string VERSION, std::string HOST,
                          std::string SE_TRANSFER_TYPE, std::string SE_TRANSFER_PROTOCOL, std::string SE_CONTROL_PROTOCOL, std::string GOCDB_ID);

    virtual bool updateFileTransferStatus(double throughput, std::string job_id, int file_id, std::string transfer_status, std::string transfer_message,
                                          int process_id, double filesize, double duration, bool retry);

    virtual bool updateJobTransferStatus(std::string job_id, const std::string status);

    virtual void cancelJob(std::vector<std::string>& requestIDs);



    /*t_credential API*/
    virtual void insertGrDPStorageCacheElement(std::string dlg_id, std::string dn, std::string cert_request, std::string priv_key, std::string voms_attrs);

    virtual void updateGrDPStorageCacheElement(std::string dlg_id, std::string dn, std::string cert_request, std::string priv_key, std::string voms_attrs);

    virtual CredCache* findGrDPStorageCacheElement(std::string delegationID, std::string dn);

    virtual void deleteGrDPStorageCacheElement(std::string delegationID, std::string dn);

    virtual void insertGrDPStorageElement(std::string dlg_id, std::string dn, std::string proxy, std::string voms_attrs, time_t termination_time);

    virtual void updateGrDPStorageElement(std::string dlg_id, std::string dn, std::string proxy, std::string voms_attrs, time_t termination_time);

    virtual  Cred* findGrDPStorageElement(std::string delegationID, std::string dn);

    virtual void deleteGrDPStorageElement(std::string delegationID, std::string dn);

    virtual bool getDebugMode(std::string source_hostname, std::string destin_hostname);

    virtual void setDebugMode(std::string source_hostname, std::string destin_hostname, std::string mode);

    virtual void auditConfiguration(const std::string & dn, const std::string & config, const std::string & action);

    virtual void fetchOptimizationConfig2(OptimizerSample* ops, const std::string & source_hostname, const std::string & destin_hostname);

    virtual bool isCredentialExpired(const std::string & dlg_id, const std::string & dn);

    virtual bool updateOptimizer();

    virtual bool isTrAllowed(const std::string & source_se, const std::string & dest);

    virtual int getSeOut(const std::string & source, const std::set<std::string> & destination);

    virtual int getSeIn(const std::set<std::string> & source, const std::string & destination);

    virtual void setAllowed(const std::string & job_id, int file_id, const std::string & source_se, const std::string & dest, int nostreams, int timeout, int buffersize);

    virtual void setAllowedNoOptimize(const std::string & job_id, int file_id, const std::string & params);

    virtual bool terminateReuseProcess(const std::string & jobId);

    virtual void forceFailTransfers(std::map<int, std::string>& collectJobs);

    virtual void setPid(const std::string & jobId, int fileId, int pid);

    virtual void setPidV(int pid, std::map<int,std::string>& pids);

    virtual void revertToSubmitted();

    virtual void backup(long* nJobs, long* nFiles);

    virtual void forkFailedRevertState(const std::string & jobId, int fileId);

    virtual void forkFailedRevertStateV(std::map<int,std::string>& pids);

    virtual bool retryFromDead(std::vector<struct message_updater>& messages, bool diskFull);

    virtual void blacklistSe(std::string se, std::string vo, std::string status, int timeout, std::string msg, std::string adm_dn);

    virtual void blacklistDn(std::string dn, std::string msg, std::string adm_dn);

    virtual void unblacklistSe(std::string se);

    virtual void unblacklistDn(std::string dn);

    virtual bool isSeBlacklisted(std::string se, std::string vo);

    virtual bool allowSubmitForBlacklistedSe(std::string se);

    virtual void allowSubmit(std::string ses, std::string vo, std::list<std::string>& notAllowed);

    virtual boost::optional<int> getTimeoutForSe(std::string se);

    virtual void getTimeoutForSe(std::string ses, std::map<std::string, int>& ret);

    virtual bool isDnBlacklisted(std::string dn);

    virtual bool isFileReadyState(int fileID);

    virtual bool isFileReadyStateV(std::map<int,std::string>& fileIds);

    //t_group_members
    virtual  bool checkGroupExists(const std::string & groupName);

    virtual void getGroupMembers(const std::string & groupName, std::vector<std::string>& groupMembers);

    virtual void addMemberToGroup(const std::string & groupName, std::vector<std::string>& groupMembers);

    virtual void deleteMembersFromGroup(const std::string & groupName, std::vector<std::string>& groupMembers);

    virtual std::string getGroupForSe(const std::string se);

    //t_config_symbolic
    virtual void addLinkConfig(LinkConfig* cfg);
    virtual void updateLinkConfig(LinkConfig* cfg);
    virtual void deleteLinkConfig(std::string source, std::string destination);
    virtual LinkConfig* getLinkConfig(std::string source, std::string destination);
    virtual std::pair<std::string, std::string>* getSourceAndDestination(std::string symbolic_name);
    virtual bool isGrInPair(std::string group);
    virtual bool isShareOnly(std::string se);

    virtual void addShareConfig(ShareConfig* cfg);
    virtual void updateShareConfig(ShareConfig* cfg);
    virtual void deleteShareConfig(std::string source, std::string destination, std::string vo);
    virtual void deleteShareConfig(std::string source, std::string destination);
    virtual ShareConfig* getShareConfig(std::string source, std::string destination, std::string vo);
    virtual std::vector<ShareConfig*> getShareConfig(std::string source, std::string destination);

    virtual void addActivityConfig(std::string vo, std::string shares, bool active);
    virtual void updateActivityConfig(std::string vo, std::string shares, bool active);
    virtual void deleteActivityConfig(std::string vo);
    virtual bool isActivityConfigActive(std::string vo);
    virtual std::map< std::string, double > getActivityConfig(std::string vo);

    virtual bool checkIfSeIsMemberOfAnotherGroup( const std::string & member);

    virtual void addFileShareConfig(int file_id, std::string source, std::string destination, std::string vo);

    virtual void getFilesForNewSeCfg(std::string source, std::string destination, std::string vo, std::vector<int>& out);

    virtual void getFilesForNewGrCfg(std::string source, std::string destination, std::string vo, std::vector<int>& out);

    virtual void delFileShareConfig(int file_id, std::string source, std::string destination, std::string vo);

    virtual void delFileShareConfig(std::string groupd, std::string se);

    virtual bool hasStandAloneSeCfgAssigned(int file_id, std::string vo);

    virtual bool hasPairSeCfgAssigned(int file_id, std::string vo);

    virtual bool hasPairGrCfgAssigned(int file_id, std::string vo);

    virtual int countActiveTransfers(std::string source, std::string destination, std::string vo);

    virtual int countActiveOutboundTransfersUsingDefaultCfg(std::string se, std::string vo);

    virtual int countActiveInboundTransfersUsingDefaultCfg(std::string se, std::string vo);

    virtual int sumUpVoShares (std::string source, std::string destination, std::set<std::string> vos);

    virtual void setPriority(std::string jobId, int priority);

    virtual void setRetry(int retry);

    virtual int getRetry(const std::string & jobId);

    virtual int getRetryTimes(const std::string & jobId, int fileId);

    virtual int getMaxTimeInQueue();

    virtual void setMaxTimeInQueue(int afterXHours);

    virtual void setToFailOldQueuedJobs(std::vector<std::string>& jobs);

    virtual std::vector< std::pair<std::string, std::string> > getPairsForSe(std::string se);

    virtual std::vector<std::string> getAllStandAlloneCfgs();

    virtual std::vector<std::string> getAllShareOnlyCfgs();

    virtual std::vector< std::pair<std::string, std::string> > getAllPairCfgs();

    virtual int activeProcessesForThisHost();

    virtual void setFilesToNotUsed(std::string jobId, int fileIndex, std::vector<int>& files);

    virtual std::vector< boost::tuple<std::string, std::string, int> >  getVOBringonlineMax();

    virtual std::vector<struct message_bringonline> getBringOnlineFiles(std::string voName, std::string hostName, int maxValue);

    virtual void bringOnlineReportStatus(const std::string & state, const std::string & message, const struct message_bringonline& msg);

    virtual void addToken(const std::string & job_id, int file_id, const std::string & token);

    virtual void getCredentials(std::string & vo_name, const std::string & job_id, int file_id, std::string & dn, std::string & dlg_id);

    virtual void setMaxStageOp(const std::string& se, const std::string& vo, int val);

    virtual double getSuccessRate(std::string source, std::string destination);

    virtual double getAvgThroughput(std::string source, std::string destination);

    virtual void updateProtocol(const std::string& jobId, int fileId, int nostreams, int timeout, int buffersize, double filesize);

    virtual void cancelFilesInTheQueue(const std::string& se, const std::string& vo, std::set<std::string>& jobs);

    virtual void cancelJobsInTheQueue(const std::string& dn, std::vector<std::string>& jobs);

<<<<<<< HEAD
    virtual void transferLogFile( const std::string& filePath, const std::string& jobId, int fileId, bool debug);

    virtual std::vector<struct message_state> getStateOfTransfer(const std::string& jobId, int fileId);
=======
    virtual std::vector<struct message_state> getStateOfTransfer(const std::string& jobId, int file_id);
>>>>>>> b45b83f2

    virtual void getFilesForJob(const std::string& jobId, std::vector<int>& files);

    virtual void getFilesForJobInCancelState(const std::string& jobId, std::vector<int>& files);

    virtual void setFilesToWaiting(const std::string& se, const std::string& vo, int timeout);

    virtual void setFilesToWaiting(const std::string& dn, int timeout);

    virtual void cancelWaitingFiles(std::set<std::string>& jobs);

    virtual void revertNotUsedFiles();

    virtual void checkSanityState();

    virtual void checkSchemaLoaded();

    virtual void storeProfiling(const fts3::ProfilingSubsystem* prof);

    virtual void setOptimizerMode(int mode);

    virtual void setRetryTransfer(const std::string & jobId, int fileId, int retry, const std::string& reason);

    virtual void getTransferRetries(int fileId, std::vector<FileRetry*>& retries);

    bool assignSanityRuns(soci::session& sql, struct message_sanity &msg);

    void resetSanityRuns(soci::session& sql, struct message_sanity &msg);

    void updateHeartBeat(unsigned* index, unsigned* count, unsigned* start, unsigned* end);

<<<<<<< HEAD
=======
    std::map<std::string, double> getActivityShareConf(soci::session& sql, std::string vo);

    virtual std::vector<std::string> getAllActivityShareConf();

    std::map<std::string, long long> getActivitiesInQueue(soci::session& sql, std::string src, std::string dst, std::string vo);

    std::map<std::string, int> getFilesNumPerActivity(soci::session& sql, std::string src, std::string dst, std::string vo, int filesNum);

>>>>>>> b45b83f2
    virtual void updateFileTransferProgressVector(std::vector<struct message_updater>& messages);

    virtual void transferLogFileVector(std::map<int, struct message_log>& messagesLog);

    unsigned int updateFileStatusReuse(TransferFiles* file, const std::string status);

<<<<<<< HEAD
    void snapshot(const std::string & vo_name, const std::string & source_se, const std::string & dest_se, const std::string & endpoint,  std::stringstream & result);
=======
    void getCancelJob(std::vector<int>& requestIDs);

    void snapshot(const std::string & vo_name, const std::string & source_se, const std::string & dest_se, const std::string & endpoint,  std::stringstream & result);

    virtual bool getDrain();

    virtual void setDrain(bool drain);


>>>>>>> b45b83f2

private:
    size_t                poolSize;
    soci::connection_pool* connectionPool;
    std::string           hostname;
    std::string username_;

    int getCredits(soci::session& sql, const std::string & source_hostname, const std::string & destination_hostname);

    int getOptimizerMode(soci::session& sql);

    int getOptimizerDefaultMode(soci::session& sql);

    bool getChangedFile (std::string source, std::string dest, double rate, double& rateStored, double thr, double& thrStored, double retry, double& retryStored, int active, int& activeStored, int throughputSamples, int& throughputSamplesStored);

    struct HashSegment
    {
        unsigned start;
        unsigned end;

        HashSegment(): start(0), end(0xFFFF) {}
    } hashSegment;

    std::vector< boost::tuple<std::string, std::string, double, double, double, int, int> > filesMemStore;

<<<<<<< HEAD
    bool updateFileTransferStatusInternal(soci::session& sql, double throughput, std::string job_id, int file_id, std::string transfer_status, std::string transfer_message, int process_id, double filesize, double duration);

    bool updateJobTransferStatusInternal(soci::session& sql, int file_id, std::string job_id, const std::string status);

    void useFileReplica(soci::session& sql, std::string jobId, int fileId);

    void bringOnlineReportStatusInternal(soci::session& sql, const std::string & state, const std::string & message, struct message_bringonline msg);

    void updateOptimizerEvolution(soci::session& sql, const std::string & source_hostname, const std::string & destination_hostname, int active, double throughput, double successRate, int bufffer);
=======
    bool updateFileTransferStatusInternal(soci::session& sql, double throughput, std::string job_id, int file_id, std::string transfer_status,
                                          std::string transfer_message, int process_id, double filesize, double duration, bool retry);

    bool updateJobTransferStatusInternal(soci::session& sql, std::string job_id, const std::string status);

    void useFileReplica(soci::session& sql, std::string jobId, int fileId);

    void bringOnlineReportStatusInternal(soci::session& sql, const std::string & state, const std::string & message,
                                         const struct message_bringonline& msg);

    void updateOptimizerEvolution(soci::session& sql, const std::string & source_hostname, const std::string & destination_hostname, int active, double throughput, double successRate, int buffer);

>>>>>>> b45b83f2
};<|MERGE_RESOLUTION|>--- conflicted
+++ resolved
@@ -63,21 +63,11 @@
     /**
      * Submit a transfer request to be stored in the database
      **/
-<<<<<<< HEAD
-    virtual void submitPhysical(const std::string & jobId, std::list<job_element_tupple>& src_dest_pair, const std::string & paramFTP,
-                                const std::string & DN, const std::string & cred, const std::string & voName, const std::string & myProxyServer,
-                                const std::string & delegationID, const std::string & spaceToken, const std::string & overwrite,
-                                const std::string & sourceSpaceToken, const std::string & sourceSpaceTokenDescription, int copyPinLifeTime,
-                                const std::string & failNearLine, const std::string & checksumMethod, const std::string & reuse,
-                                int bringonline, std::string metadata,
-                                int retry, int retryDelay, std::string sourceSe, std::string destinationSe);
-=======
     virtual void submitPhysical(const std::string & jobId, std::list<job_element_tupple> src_dest_pair,
                                 const std::string & DN, const std::string & cred,
                                 const std::string & voName, const std::string & myProxyServer, const std::string & delegationID,
                                 const std::string & sourceSe, const std::string & destinationSe,
                                 const JobParameterHandler & params);
->>>>>>> b45b83f2
 
     virtual void getTransferJobStatus(std::string requestID, bool archive, std::vector<JobStatus*>& jobs);
 
@@ -300,13 +290,7 @@
 
     virtual void cancelJobsInTheQueue(const std::string& dn, std::vector<std::string>& jobs);
 
-<<<<<<< HEAD
-    virtual void transferLogFile( const std::string& filePath, const std::string& jobId, int fileId, bool debug);
-
-    virtual std::vector<struct message_state> getStateOfTransfer(const std::string& jobId, int fileId);
-=======
     virtual std::vector<struct message_state> getStateOfTransfer(const std::string& jobId, int file_id);
->>>>>>> b45b83f2
 
     virtual void getFilesForJob(const std::string& jobId, std::vector<int>& files);
 
@@ -338,8 +322,6 @@
 
     void updateHeartBeat(unsigned* index, unsigned* count, unsigned* start, unsigned* end);
 
-<<<<<<< HEAD
-=======
     std::map<std::string, double> getActivityShareConf(soci::session& sql, std::string vo);
 
     virtual std::vector<std::string> getAllActivityShareConf();
@@ -348,26 +330,21 @@
 
     std::map<std::string, int> getFilesNumPerActivity(soci::session& sql, std::string src, std::string dst, std::string vo, int filesNum);
 
->>>>>>> b45b83f2
     virtual void updateFileTransferProgressVector(std::vector<struct message_updater>& messages);
 
     virtual void transferLogFileVector(std::map<int, struct message_log>& messagesLog);
 
     unsigned int updateFileStatusReuse(TransferFiles* file, const std::string status);
 
-<<<<<<< HEAD
+    void getCancelJob(std::vector<int>& requestIDs);
+
     void snapshot(const std::string & vo_name, const std::string & source_se, const std::string & dest_se, const std::string & endpoint,  std::stringstream & result);
-=======
-    void getCancelJob(std::vector<int>& requestIDs);
-
-    void snapshot(const std::string & vo_name, const std::string & source_se, const std::string & dest_se, const std::string & endpoint,  std::stringstream & result);
 
     virtual bool getDrain();
 
     virtual void setDrain(bool drain);
 
 
->>>>>>> b45b83f2
 
 private:
     size_t                poolSize;
@@ -393,17 +370,6 @@
 
     std::vector< boost::tuple<std::string, std::string, double, double, double, int, int> > filesMemStore;
 
-<<<<<<< HEAD
-    bool updateFileTransferStatusInternal(soci::session& sql, double throughput, std::string job_id, int file_id, std::string transfer_status, std::string transfer_message, int process_id, double filesize, double duration);
-
-    bool updateJobTransferStatusInternal(soci::session& sql, int file_id, std::string job_id, const std::string status);
-
-    void useFileReplica(soci::session& sql, std::string jobId, int fileId);
-
-    void bringOnlineReportStatusInternal(soci::session& sql, const std::string & state, const std::string & message, struct message_bringonline msg);
-
-    void updateOptimizerEvolution(soci::session& sql, const std::string & source_hostname, const std::string & destination_hostname, int active, double throughput, double successRate, int bufffer);
-=======
     bool updateFileTransferStatusInternal(soci::session& sql, double throughput, std::string job_id, int file_id, std::string transfer_status,
                                           std::string transfer_message, int process_id, double filesize, double duration, bool retry);
 
@@ -416,5 +382,4 @@
 
     void updateOptimizerEvolution(soci::session& sql, const std::string & source_hostname, const std::string & destination_hostname, int active, double throughput, double successRate, int buffer);
 
->>>>>>> b45b83f2
 };