/*
 * Copyright (c) CERN 2013-2016
 *
 * Copyright (c) Members of the EMI Collaboration. 2010-2013
 *  See  http://www.eu-emi.eu/partners for details on the copyright
 *  holders.
 *
 * Licensed under the Apache License, Version 2.0 (the "License");
 * you may not use this file except in compliance with the License.
 * You may obtain a copy of the License at
 *
 *    http://www.apache.org/licenses/LICENSE-2.0
 *
 * Unless required by applicable law or agreed to in writing, software
 * distributed under the License is distributed on an "AS IS" BASIS,
 * WITHOUT WARRANTIES OR CONDITIONS OF ANY KIND, either express or implied.
 * See the License for the specific language governing permissions and
 * limitations under the License.
 */

#pragma once

#include <soci/soci.h>
#include "db/generic/GenericDbIfce.h"
#include "db/generic/StoragePairState.h"
#include "msg-bus/consumer.h"
#include "msg-bus/producer.h"

OptimizerMode getOptimizerModeInner(soci::session &sql, const std::string &source, const std::string &dest);

class MySqlAPI : public GenericDbIfce
{
public:
    MySqlAPI();
    virtual ~MySqlAPI();

    struct HashSegment
    {
        unsigned start;
        unsigned end;

        HashSegment(): start(0), end(0xFFFF) {}
    } hashSegment;

    /// Initialize database connection by providing information from fts3config file
    /// @param nPooledConnections   The number connections to pool
    virtual void init(const std::string& username, const std::string& password,
        const std::string& connectString, int nPooledConnections);

    /// Recover from the DB transfers marked as ACTIVE for the host 'host'
    virtual std::list<fts3::events::MessageUpdater> getActiveInHost(const std::string &host);

    /// Get a list of transfers ready to go for the given queues
    /// When session reuse is enabled for a job, all the files belonging to that job should run at once
    /// @param queues       Queues for which to check (see getQueuesWithSessionReusePending)
    /// @param[out] files   A map where the key is the VO. The value is a queue of pairs (jobId, list of transfers)
    virtual void getReadySessionReuseTransfers(const std::vector<QueueId>& queues,
        std::map< std::string, std::queue< std::pair<std::string, std::list<TransferFile>>>>& files);

    /// Get a list of transfers ready to go for the given queues
    /// @param queues       Queues for which to check (see getQueuesWithPending)
    /// @param[out] files   A map where the key is the VO. The value is a list of transfers belonging to that VO
    /// @param slotsPerLink Max number of available slots for each link, as computed by the allocator
    virtual void getReadyTransfers(const std::vector<QueueId>& queues,
        std::map< std::string, std::list<TransferFile>>& files,
        std::map<Pair, int> &slotsPerLink);

    /// Update the status of a transfer
    /// @param jobId            The job ID
    /// @param fileId           The file ID
    /// @param throughput       Transfer throughput
    /// @param transferState    Transfer statue
    /// @param errorReason      For failed states, the error message
    /// @param processId        fts_url_copy process ID running the transfer
    /// @param filesize         Actual filesize reported by the storage
    /// @param duration         How long (in seconds) took to transfer the file
    /// @param retry            If the error is considered recoverable by fts_url_copy
    /// @param fileMetadata     The new file metadata in case it needs to be updated
    /// @return                 true if an updated was done into the DB, false otherwise
    ///                         (i.e. trying to set ACTIVE an already ACTIVE transfer)
    /// @note                   If jobId is empty, or if fileId is 0, then processId will be used to decide
    ///                         which transfers to update
    virtual boost::tuple<bool, std::string> updateTransferStatus(const std::string& jobId, uint64_t fileId, double throughput,
        const std::string& transferState, const std::string& errorReason,
        int processId, double filesize, double duration, bool retry, std::string fileMetadata = "");

    /// Update the status of a job
    /// @param jobId            The job ID
    /// @param jobState         The job state
    virtual bool updateJobStatus(const std::string& jobId, const std::string& jobState);

    /// Get the credentials associated with the given delegation ID and user
    /// @param delegationId     Delegation ID. See insertCredentialCache
    /// @param userDn           The user's DN
    /// @return                 The delegated credentials, if any
    virtual boost::optional<UserCredential> findCredential(const std::string& delegationId, const std::string& userDn);

    /// Check if the credential for the given delegation id and user is expired or not
    /// @param delegationId     Delegation ID. See insertCredentialCache
    /// @param userDn           The user's DN
    /// @return                 true if the stored credentials expired or do not exist
    virtual bool isCredentialExpired(const std::string& delegationId, const std::string &userDn);

    /// Get the debug level for the given pair
    /// @param sourceStorage    The source storage as protocol://host
    /// @param destStorage      The destination storage as protocol://host
    /// @return                 An integer with the debug level configured for the pair. 0 = no debug.
    virtual unsigned getDebugLevel(const std::string& sourceStorage, const std::string& destStorage);

    /// Optimizer data source
    virtual fts3::optimizer::OptimizerDataSource* getOptimizerDataSource();

    /// Checks if there are available slots to run transfers for the given pair
    /// @param sourceStorage        The source storage  (as protocol://host)
    /// @param destStorage          The destination storage  (as protocol://host)
    /// @param[out] currentActive   The current number of running transfers is put here
    virtual bool isTrAllowed(const std::string& sourceStorage, const std::string& destStorage, int &currentActive);

    /// Mark a reuse job (and its files) as failed
    /// @param jobId    The job id
    /// @param pid      The PID of the fts_url_copy
    /// @param message  The error message
    /// @param force    Force termination regardless of job_type
    /// @note           If jobId is empty, the implementation may look for the job bound to the pid.
    ///                 Note that I am not completely sure you can get an empty jobId.
    virtual bool terminateReuseProcess(const std::string & jobId, int pid, const std::string & message, bool force = false);

    /// Goes through transfers marked as 'ACTIVE' and make sure the timeout didn't expire
    /// @param[out] transfers   An array with the expired transfers. Only jobId, fileId and pid are filled
    virtual void reapStalledTransfers(std::vector<TransferFile>& transfers);

    /// Set the PID for all the files inside a reuse or multihop job
    /// @param jobId    The job id for which the files will be updated
    /// @param pid      The process ID
    /// @note           Transfers within reuse and multihop jobs go all together to a single fts_url_copy process
    virtual void setPidForJob(const std::string& jobId, int pid);

    /// Moves old transfer and job records to the archive tables
    /// Delete old entries in other tables (i.e. t_optimize_evolution)
    /// @param[in] intervalDays Jobs older than this many days will be purged
    /// @param[in] bulkSize How many jobs per iteration must be processed
    /// @param[out] nJobs   How many jobs have been moved
    /// @param[out] nFiles  How many files have been moved
    /// @param[out] nDeletions  How many deletions have been moved
    virtual void backup(int intervalDays, long bulkSize, long* nJobs, long* nFiles, long* nDeletions);

    /// Mark all the transfers as failed because the process fork failed
    /// @param jobId    The job id for which url copy failed to fork
    /// @note           This method is used only for reuse jobs
    virtual void forkFailed(const std::string& jobId);

    /// Get the link configuration for the link defined by the source and destination given
    virtual std::unique_ptr<LinkConfig> getLinkConfig(const std::string &source, const std::string &destination);

    /// Get the list of VO share configurations for the given link
    virtual std::vector<ShareConfig> getShareConfig(const std::string &source, const std::string &destination);

    /// Returns how many retries there is configured for the given jobId
    virtual int getRetry(const std::string & jobId);

    /// Returns how many thime the given file has been already retried
    virtual int getRetryTimes(const std::string & jobId, uint64_t fileId);

    /// Set to FAIL jobs that have been in the queue for more than its max in queue time
    /// @param jobs An output parameter, where the set of expired job ids is stored
    virtual void setToFailOldQueuedJobs(std::vector<std::string>& jobs);

    /// Update the protocol parameters used for each transfer
    virtual void updateProtocol(const std::vector<fts3::events::Message>& messages);

    /// Update the protocol parameters for this particular transfer
    virtual void updateProtocol(const fts3::events::Message& message);

    /// Get the state the transfer identified by jobId/fileId
    virtual std::vector<TransferState> getStateOfTransfer(const std::string& jobId, uint64_t fileId);

    /// Run a set of sanity checks over the database, logging potential inconsistencies and fixing them
    virtual void checkSanityState();

    /// Run a sanity check over the database on multihop jobs, logging potential inconsistencies and fixing them
    virtual void multihopSanitySate();

    /// Add a new retry to the transfer identified by fileId
    /// @param jobId    Job identifier
    /// @param fileId   Transfer identifier
    /// @param retryNo  The retry attempt number
    /// @param reason   String representation of the failure
    /// @param errcode  An integer representing the failure
    /// @param logFile  The log file path
    virtual void setRetryTransfer(const std::string& jobId, uint64_t fileId, int retryNo,
                                  const std::string& reason, const std::string& logFile, int errcode);

    /// Bulk update of transfer progress
    virtual void updateFileTransferProgressVector(const std::vector<fts3::events::MessageUpdater> &messages);

    /// Bulk update for log files
    virtual void transferLogFileVector(std::map<int, fts3::events::MessageLog>& messagesLog);

    /**
     * Signals that the server is alive
     * The total number of running (alive) servers is put in count
     * The index of this specific machine is put in index
     * A default implementation is provided, as this is used for optimization,
     * so it is not mandatory.
     * start and end are set to the interval of hash values this host will process
     */
    virtual void updateHeartBeat(unsigned* index, unsigned* count, unsigned* start, unsigned* end,
        std::string service_name);

    /// Update the state of a transfer inside a session reuse job
    virtual unsigned int updateFileStatusReuse(const TransferFile &file, const std::string &status);

    /// Puts into requestIDs, jobs that have been cancelled, and for which the running fts_url_copy must be killed
    virtual void getCancelJob(std::vector<int>& requestIDs);

    /// Returns list of transfers that need to be force started
    virtual std::list<TransferFile> getForceStartTransfers();

    /// Returns if this host has been set to drain
    virtual bool getDrain();

    /// Returns if for the given link, UDT has been enabled
    virtual boost::tribool isProtocolUDT(const std::string &source, const std::string &dest);

    /// Returns if for the given link, IPv6 has been enabled
    virtual boost::tribool isProtocolIPv6(const std::string &source, const std::string &dest);

    /// Returns if for the given storage endpoint, skip eviction has been enabled
    virtual boost::tribool getSkipEvictionFlag(const std::string &source);

    /// Returns TPC mode for a pair of source/destination endpoints
    virtual CopyMode getCopyMode(const std::string &source, const std::string &destination);

    /// Returns how many streams must be used for the given link
    virtual int getStreamsOptimization(const std::string &sourceSe, const std::string &destSe);

    /// Returns whether proxy delegation should be disabled for the given link
    virtual bool getDisableDelegationFlag(const std::string &sourceSe, const std::string &destSe);

    /// Returns the 3rd-party TURL for the given link
    virtual std::string getThirdPartyTURL(const std::string &sourceSe, const std::string &destSE);

    /// Returns the globally configured transfer timeout
    virtual int getGlobalTimeout(const std::string &voName);

    /// Returns how many seconds must be added to the timeout per MB to be transferred
    virtual int getSecPerMb(const std::string &voName);

    /// Returns the globally configured disable streaming flag
    virtual bool getDisableStreamingFlag(const std::string &voName);

    /// Puts into the vector queue the Queues for which there are pending transfers
    virtual void getQueuesWithPending(std::vector<QueueId>& queues);

    /// Puts into the vector queues the Queues for which there are session-reuse pending transfers
    virtual void getQueuesWithSessionReusePending(std::vector<QueueId>& queues);

    /// Updates the status for delete operations
    /// @param delOpsStatus  Update for files in delete or started
    virtual void updateDeletionsState(const std::vector<MinFileStatus>& delOpsStatus);

    /// Gets a list of delete operations in the queue
    /// @params[out] delOps A list of namespace operations (deletion)
    virtual void getFilesForDeletion(std::vector<DeleteOperation>& delOps);

    /// Revert namespace operations already in 'STARTED' back to the 'DELETE'
    /// state, so they re-enter the queue
    virtual void requeueStartedDeletes();

    /// Updates the status for staging operations
    /// @param stagingOpStatus  Update for files in staging or started
    virtual void updateStagingState(const std::vector<MinFileStatus>& stagingOpStatus);

    /// Updates the status for archiving operations
    /// @param archivingOpStatus  Update for files in archiving
    virtual void updateArchivingState(const std::vector<MinFileStatus>& archivingOpStatus);

    /// Updates the start time for archiving operations
    /// @param jobs  A map where the key is the job id, and the value another map where the key is a surl, and the
    ///                     value a file id
    virtual void setArchivingStartTime(const std::map< std::string, std::map<std::string, std::vector<uint64_t> > > &jobs);

    /// Update the bring online token for the given set of transfers
    /// @param jobs     A map where the key is the job id, and the value another map where the key is a surl, and the
    ///                     value a file id
    /// @param token    The SRM token
    virtual void updateBringOnlineToken(const std::map< std::string, std::map<std::string, std::vector<uint64_t> > > &jobs,
        const std::string &token);

    /// Get staging operations ready to be started
    /// @params[out] stagingOps The list of staging operations will be put here
    virtual void getFilesForStaging(std::vector<StagingOperation> &stagingOps);

    /// Get archivingOps operations ready to be polled
    /// @params[out] archivingOps The list of Archiving  operations will be put here
    virtual void getFilesForArchiving(std::vector<ArchivingOperation> &archivingOps);

    /// Get qosTransition operations ready to be started
    /// @params[out] qosTranstionOps The list of QoS Transition operations will be put here
    virtual void getFilesForQosTransition(std::vector<QosTransitionOperation> &qosTranstionOps, const std::string &qosOp,
                                          bool matchHost = false);

    /// Update File State to QOS_REQUEST_SUBMITTED after QoS Transition Task successfully requested QoS transition
    /// @params[out] true if file state was updated, false otherwise
    virtual bool updateFileStateToQosRequestSubmitted(const std::string& jobId, uint64_t fileId);

    /// Update File State to FINISHED after QoS Transition of file reached a terminal state
    /// @params[out] Nothing returned
    virtual void updateFileStateToQosTerminal(const std::string& jobId, uint64_t fileId, const std::string& fileState,
                                              const std::string& reason = "");

    /// Get staging operations already started
    /// @params[out] stagingOps The list of started staging operations will be put here
    virtual void getAlreadyStartedStaging(std::vector<StagingOperation> &stagingOps);

    /// Get archiving operations already started
    /// @params[out] archivingOps The list of started archiving operations will be put here
    virtual void getAlreadyStartedArchiving(std::vector<ArchivingOperation> &archivingOps);

    /// Put into files a set of bring online requests that must be cancelled
    /// @param files    Each entry in the set if a pair of surl / token
    virtual void getStagingFilesForCanceling(std::set< std::pair<std::string, std::string> >& files);

    /// Put into files a set of archiving requests that must be cancelled
    /// @param files    Each entry in the set if a pair of jobid / surl
    virtual void getArchivingFilesForCanceling(std::set< std::pair<std::string, std::string> >& files);

    /// Retrieve the credentials for a cloud storage endpoint for the given user/VO
    virtual bool getCloudStorageCredentials(const std::string& userDn,
        const std::string& voName,
        const std::string& cloudName,
        CloudStorageAuth& auth);

    /// Get if the user dn should be visible or not in the messaging
    virtual bool publishUserDn(const std::string &vo);

    /// Get the configuration for a given storage
    virtual StorageConfig getStorageConfig(const std::string &storage);

    /// Get link capacities for the given queues
    /// @param queues       Queues for which to check (see getQueuesWithPending)
    /// @param[out] files   A map where the key is the VO. The value is a list of transfers belonging to that VO
<<<<<<< HEAD
    virtual std::map<std::pair<std::string, std::string>, int> getLinkCapacities(const std::vector<QueueId>& queues,
=======
    virtual std::map<Pair, int> getLinkCapacities(const std::vector<QueueId>& queues,
>>>>>>> 2063f46c
        std::map< std::string, std::list<TransferFile>>& files);

private:
    size_t                poolSize;
    soci::connection_pool* connectionPool;
    std::string           hostname;
    std::string username_;
    std::map<std::string, boost::posix_time::ptime> queuedStagingFiles;

    void updateHeartBeatInternal(soci::session& sql, unsigned* index, unsigned* count, unsigned* start, unsigned* end,
        std::string serviceName);

    std::map<std::string, int> getFilesNumPerActivity(soci::session& sql,
        std::string src, std::string dst, std::string vo, int filesNum,
        std::set<std::string> & defaultActivities);

    std::map<std::string, long long> getActivitiesInQueue(soci::session& sql, std::string src,
        std::string dst, std::string vo);

    std::map<std::string, double> getActivityShareConf(soci::session& sql, std::string vo);

    void updateArchivingStateInternal(soci::session& sql, const std::vector<MinFileStatus> &archivingOpsStatus);

    void updateDeletionsStateInternal(soci::session& sql, const std::vector<MinFileStatus> &delOpsStatus);

    void updateStagingStateInternal(soci::session& sql, const std::vector<MinFileStatus> &stagingOpsStatus);

    boost::tuple<bool, std::string>  updateFileTransferStatusInternal(soci::session& sql, double throughput,
        std::string jobId, uint64_t fileId,
        std::string newFileState, std::string transferMessage, int processId, double filesize, double duration, bool retry,
        std::string fileMetadata = "");

    bool updateJobTransferStatusInternal(soci::session& sql, std::string jobId, const std::string& state);

    bool resetForRetryStaging(soci::session& sql, uint64_t fileId, const std::string & jobId, bool retry, int& times);

    bool resetForRetryDelete(soci::session& sql, uint64_t fileId, const std::string & jobId, bool retry);

    uint64_t getBestNextReplica(soci::session& sql, const std::string & jobId, const std::string & voName);

    std::vector<TransferState> getStateOfTransferInternal(soci::session& sql, const std::string& jobId, uint64_t fileId);

    std::vector<TransferState> getStateOfDeleteInternal(soci::session& sql, const std::string& jobId, uint64_t fileId);

    void useFileReplica(soci::session& sql, std::string jobId, uint64_t fileId, std::string destSurlUuid, soci::indicator destSurlUuidInd);

    uint64_t getNextHop(soci::session& sql, const std::string& jobId);

    void useNextHop(soci::session& sql, std::string jobId);

    void setNullDestSURLMultiHop(soci::session& sql, std::string jobId);

    bool isArchivingTransfer(soci::session& sql, const std::string& jobId,
                             const Job::JobType& jobType, int archiveTimeout);

    bool getDrainInternal(soci::session& sql);

    int getMaxTimeInQueue(const std::string &voName);

    bool publishUserDnInternal(soci::session& sql, const std::string &vo);

    // Sanity checks
    void fixJobNonTerminallAllFilesTerminal(soci::session &sql);
    void fixJobTerminalFileNonTerminal(soci::session &sql);
    void fixDeleteInconsistencies(soci::session &sql);
    void recoverFromDeadHosts(soci::session &sql);
    void recoverStalledStaging(soci::session &sql);
    void recoverStalledArchiving(soci::session &sql);

    void fixEmptyJob(soci::session &sql, const std::string &jobId);
    void fixNonTerminalJob(soci::session &sql, const std::string &jobId,
        uint64_t filesInJob, uint64_t cancelCount, uint64_t finishedCount, uint64_t failedCount);

    std::vector<std::string> getVos(void);
    void cancelExpiredJobsForVo(std::vector<std::string>& jobs, int maxTime, const std::string &vo);

    // Multihop Check
    void fixFilesInNotUsedState(soci::session &sql);
};
<|MERGE_RESOLUTION|>--- conflicted
+++ resolved
@@ -340,11 +340,7 @@
     /// Get link capacities for the given queues
     /// @param queues       Queues for which to check (see getQueuesWithPending)
     /// @param[out] files   A map where the key is the VO. The value is a list of transfers belonging to that VO
-<<<<<<< HEAD
-    virtual std::map<std::pair<std::string, std::string>, int> getLinkCapacities(const std::vector<QueueId>& queues,
-=======
     virtual std::map<Pair, int> getLinkCapacities(const std::vector<QueueId>& queues,
->>>>>>> 2063f46c
         std::map< std::string, std::list<TransferFile>>& files);
 
 private:
