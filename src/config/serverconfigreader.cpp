--- conflicted
+++ resolved
@@ -46,14 +46,9 @@
 #define FTS3_CONFIG_SERVERCONFIG_MED_SUCCESS_RATE_DEFAULT 98
 #define FTS3_CONFIG_SERVERCONFIG_LOW_SUCCESS_RATE_DEFAULT 97
 #define FTS3_CONFIG_SERVERCONFIG_BASE_SUCCESS_RATE_DEFAULT 96
-<<<<<<< HEAD
-#define FTS3_CONFIG_SERVERCONFIG_TRANSFER_SERVICE_ALLOCATOR_ALGORITHM "GREEDY"
-#define FTS3_CONFIG_SERVERCONFIG_TRANSFER_SERVICE_SCHEDULING_ALGORITHM "RANDOMIZED"
-=======
 #define FTS3_CONFIG_SERVERCONFIG_TRANSFERS_SERVICE_ALLOCATOR_ALGORITHM "GREEDY"
 #define FTS3_CONFIG_SERVERCONFIG_TRANSFERS_SERVICE_SCHEDULING_ALGORITHM "RANDOMIZED"
 #define FTS3_CONFIG_SERVERCONFIG_TRANSFERS_SERVICE_ALLOCATOR_LAMBDA 10
->>>>>>> 3c34e6fb
 /* ---------------------------------------------------------------------- */
 
 po::options_description ServerConfigReader::_defineGenericOptions()
@@ -518,19 +513,11 @@
     )
     (
         "TransfersServiceAllocatorAlgorithm",
-<<<<<<< HEAD
-        po::value<std::string>( &(_vars["TransfersServiceAllocatorAlgorithm"]) )->default_value(FTS3_CONFIG_SERVERCONFIG_TRANSFER_SERVICE_ALLOCATOR_ALGORITHM),
-=======
         po::value<std::string>( &(_vars["TransfersServiceAllocatorAlgorithm"]) )->default_value(FTS3_CONFIG_SERVERCONFIG_TRANSFERS_SERVICE_ALLOCATOR_ALGORITHM),
->>>>>>> 3c34e6fb
         "Specify transfer service's slot allocation algorithm as MAXIMUM_FLOW or GREEDY (default)"
     )
     (
         "TransfersServiceSchedulingAlgorithm",
-<<<<<<< HEAD
-        po::value<std::string>( &(_vars["TransfersServiceSchedulingAlgorithm"]) )->default_value(FTS3_CONFIG_SERVERCONFIG_TRANSFER_SERVICE_SCHEDULING_ALGORITHM),
-        "Specify transfer service's task scheduling algorithm as DEFICIT_SLOT or RANDOMIZED (default)"
-=======
         po::value<std::string>( &(_vars["TransfersServiceSchedulingAlgorithm"]) )->default_value(FTS3_CONFIG_SERVERCONFIG_TRANSFERS_SERVICE_SCHEDULING_ALGORITHM),
         "Specify transfer service's task scheduling algorithm as DEFICIT or RANDOMIZED (default)"
     )
@@ -538,7 +525,6 @@
         "TransfersServiceAllocatorLambda",
         po::value<int>()->default_value(FTS3_CONFIG_SERVERCONFIG_TRANSFERS_SERVICE_ALLOCATOR_LAMBDA),
         "Specify transfer's service slot allocation lambda for starvation calculation for transfers service allocation algorithm"
->>>>>>> 3c34e6fb
     )
     ;
 
