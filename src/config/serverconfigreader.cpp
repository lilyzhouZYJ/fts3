--- conflicted
+++ resolved
@@ -271,7 +271,6 @@
         "After this many seconds, a host is considered to be down"
     )
     (
-<<<<<<< HEAD
         "OptimizerSteadyInterval",
         po::value<std::string>( &(_vars["OptimizerSteadyInterval"]) )->default_value("300"),
         "After this time without optimizer updates, force a run"
@@ -280,11 +279,11 @@
         "OptimizerInterval",
         po::value<std::string>( &(_vars["OptimizerInterval"]) )->default_value("60"),
         "Seconds between optimizer runs"
-=======
+    )
+    (
         "MaxUrlCopyProcesses",
         po::value<std::string>( &(_vars["MaxUrlCopyProcesses"]) )->default_value("0"),
         "Maximum number of url copy processes to run"
->>>>>>> a0535bd9
     )
     ;
     return config;
