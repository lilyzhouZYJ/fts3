--- conflicted
+++ resolved
@@ -37,108 +37,6 @@
 const char *hostkey = "/etc/grid-security/fts3hostkey.pem";
 const char *configfile = "/etc/fts3/fts3config";
 
-<<<<<<< HEAD
-// exp backoff for bringonline ops
-static time_t getPollInterval(int nPolls)
-{
-    if (nPolls > 5)
-        return 180;
-    else
-        return (2 << nPolls);
-}
-
-bool retryTransfer(int errorNo, const std::string& category, const std::string& message)
-{
-    bool retry = true;
-
-    // ETIMEDOUT shortcuts the following
-    if (errorNo == ETIMEDOUT)
-        return true;
-
-    //search for error patterns not reported by SRM or GSIFTP
-    std::size_t found = message.find("performance marker");
-    if (found!=std::string::npos)
-        return true;
-    found = message.find("Connection timed out");
-    if (found!=std::string::npos)
-        return true;
-    found = message.find("end-of-file was reached");
-    if (found!=std::string::npos)
-        return true;
-
-
-
-    if (category == "SOURCE")
-        {
-            switch (errorNo)
-                {
-                case ENOENT:          // No such file or directory
-                case EPERM:           // Operation not permitted
-                case EACCES:          // Permission denied
-                case EISDIR:          // Is a directory
-                case ENAMETOOLONG:    // File name too long
-                case E2BIG:           // Argument list too long
-                case ENOTDIR:         // Part of the path is not a directory
-                case EPROTONOSUPPORT: // Protocol not supported by gfal2 (plugin missing?)
-                case EINVAL:          // Invalid argument. i.e: invalid request token
-                    retry = false;
-                    break;
-                default:
-                    retry = true;
-                    break;
-                }
-        }
-
-    found = message.find("proxy expired");
-    if (found!=std::string::npos)
-        retry = false;
-    found = message.find("File exists and overwrite");
-    if (found!=std::string::npos)
-        retry = false;
-    found = message.find("No such file or directory");
-    if (found!=std::string::npos)
-        retry = false;
-    found = message.find("SRM_INVALID_PATH");
-    if (found!=std::string::npos)
-        retry = false;
-    found = message.find("The certificate has expired");
-    if (found!=std::string::npos)
-        retry = false;
-    found = message.find("The available CRL has expired");
-    if (found!=std::string::npos)
-        retry = false;
-    found = message.find("SRM Authentication failed");
-    if (found!=std::string::npos)
-        retry = false;
-    found = message.find("SRM_DUPLICATION_ERROR");
-    if (found!=std::string::npos)
-        retry = false;
-    found = message.find("SRM_AUTHENTICATION_FAILURE");
-    if (found!=std::string::npos)
-        retry = false;
-    found = message.find("SRM_NO_FREE_SPACE");
-    if (found!=std::string::npos)
-        retry = false;
-    found = message.find("digest too big for rsa key");
-    if (found!=std::string::npos)
-        retry = false;
-    found = message.find("Can not determine address of local host");
-    if (found!=std::string::npos)
-        retry = false;
-    found = message.find("Permission denied");
-    if (found!=std::string::npos)
-        retry = false;
-    found = message.find("System error in write into HDFS");
-    if (found!=std::string::npos)
-        retry = false;
-
-    return retry;
-}
-
-
-
-=======
->>>>>>> 453e3576
 static int fexists(const char *filename)
 {
     struct stat buffer;
@@ -216,182 +114,6 @@
         }
 }
 
-<<<<<<< HEAD
-static std::string generateProxy(const std::string& dn, const std::string& dlg_id)
-{
-    boost::scoped_ptr<DelegCred> delegCredPtr(new DelegCred);
-    return delegCredPtr->getFileName(dn, dlg_id);
-}
-
-
-static bool checkValidProxy(const std::string& filename, std::string& message)
-{
-    boost::scoped_ptr<DelegCred> delegCredPtr(new DelegCred);
-    return delegCredPtr->isValidProxy(filename, message);
-}
-
-void issueBringOnLineStatus(gfal2_context_t handle, std::string infosys)
-{
-    char token[512] = {0};
-    int statusA = 0;
-    int statusB = 0;
-    GError *error = NULL;
-    const char *protocols[] = {"rfio", "gsidcap", "dcap", "gsiftp"};
-    UserProxyEnv* cert = NULL;
-    long int pinlifetime = 28800;
-    long int bringonlineTimeout = 28800;
-
-    gfal2_set_opt_string_list(handle, "SRM PLUGIN", "TURL_PROTOCOLS", protocols, 4, &error);
-    if (error)
-        {
-            FTS3_COMMON_LOGGER_NEWLOG(ERR) << "BRINGONLINE Could not set the protocol list " << error->code << " " << error->message << commit;
-            return;
-        }
-
-    if (infosys.compare("false") == 0)
-        {
-            gfal2_set_opt_boolean(handle, "BDII", "ENABLED", false, NULL);
-        }
-    else
-        {
-            gfal2_set_opt_string(handle, "BDII", "LCG_GFAL_INFOSYS", (char *) infosys.c_str(), NULL);
-        }
-
-    while (!stopThreads)
-        {
-            std::list<struct message_bringonline>::iterator i = ThreadSafeBringOnlineList::get_instance().m_list.begin();
-            if (!ThreadSafeBringOnlineList::get_instance().m_list.empty())
-                {
-                    while (i != ThreadSafeBringOnlineList::get_instance().m_list.end() && !stopThreads)
-                        {
-                            cert = new UserProxyEnv((*i).proxy);
-                            bool deleteIt = false;
-                            time_t now = time(NULL);
-
-
-                            //before any operation, check if the proxy is valid
-                            std::string message;
-                            bool isValid = checkValidProxy((*i).proxy, message);
-                            if(!isValid)
-                                {
-                                    db::DBSingleton::instance().getDBObjectInstance()->bringOnlineReportStatus("FAILED", message, (*i));
-                                    ThreadSafeBringOnlineList::get_instance().m_list.erase(i++);
-                                    continue;
-                                }
-
-                            if ((*i).started == false)   //issue bringonline
-                                {
-                                    if((*i).pinlifetime > pinlifetime)
-                                        {
-                                            pinlifetime = (*i).pinlifetime;
-                                        }
-
-                                    if((*i).bringonlineTimeout > bringonlineTimeout)
-                                        {
-                                            bringonlineTimeout = (*i).bringonlineTimeout;
-                                        }
-
-                                    statusA = gfal2_bring_online(handle, ((*i).url).c_str(), pinlifetime, bringonlineTimeout, token, sizeof (token), 1, &error);
-
-                                    if (statusA < 0)
-                                        {
-                                            FTS3_COMMON_LOGGER_NEWLOG(ERR) << "BRINGONLINE failed " << error->code << " " << error->message << commit;
-                                            if(true == retryTransfer(error->code, "SOURCE", std::string(error->message)) && (*i).retries < 3 )
-                                                {
-                                                    FTS3_COMMON_LOGGER_NEWLOG(ERR) << "BRINGONLINE will be retried" << commit;
-                                                    (*i).retries +=1;
-                                                }
-                                            else
-                                                {
-                                                    db::DBSingleton::instance().getDBObjectInstance()->bringOnlineReportStatus("FAILED", std::string(error->message), (*i));
-                                                    (*i).started = true;
-                                                    deleteIt = true;
-                                                }
-                                            g_clear_error(&error);
-                                        }
-                                    else if (statusA == 0)
-                                        {
-                                            FTS3_COMMON_LOGGER_NEWLOG(INFO) << "BRINGONLINE queued, got token " << token << commit;
-                                            (*i).token = std::string(token);
-                                            db::DBSingleton::instance().getDBObjectInstance()->addToken((*i).job_id, (*i).file_id, std::string(token));
-                                            (*i).started = true;
-                                            (*i).retries = 0;
-                                        }
-                                    else
-                                        {
-                                            FTS3_COMMON_LOGGER_NEWLOG(INFO) << "BRINGONLINE succeeded, got token " << token << commit;
-                                            db::DBSingleton::instance().getDBObjectInstance()->addToken((*i).job_id, (*i).file_id, std::string(token));
-                                            (*i).started = true;
-                                            (*i).retries = 0;
-                                            // No need to poll in this case!
-                                            db::DBSingleton::instance().getDBObjectInstance()->bringOnlineReportStatus("FINISHED", "", (*i));
-                                            deleteIt = true;
-                                        }
-                                }
-                            else if ((*i).nextPoll <= now)     //poll
-                                {
-                                    statusB = gfal2_bring_online_poll(handle, ((*i).url).c_str(), ((*i).token).c_str(), &error);
-
-                                    if (statusB < 0)
-                                        {
-                                            FTS3_COMMON_LOGGER_NEWLOG(ERR) << "BRINGONLINE polling failed, token " << (*i).token << ", "  << error->code << " " << error->message << commit;
-                                            if(true == retryTransfer(error->code, "SOURCE", std::string(error->message)) && (*i).retries < 3 )
-                                                {
-                                                    FTS3_COMMON_LOGGER_NEWLOG(ERR) << "BRINGONLINE will be retried" << commit;
-                                                    (*i).retries +=1;
-                                                    (*i).started = false;
-                                                }
-                                            else
-                                                {
-                                                    db::DBSingleton::instance().getDBObjectInstance()->bringOnlineReportStatus("FAILED", std::string(error->message), (*i));
-                                                    (*i).started = true;
-                                                    deleteIt = true;
-                                                }
-                                            g_clear_error(&error);
-                                        }
-                                    else if(statusB == 0)
-                                        {
-                                            time_t interval = getPollInterval(++(*i).nPolls);
-                                            (*i).nextPoll = now + interval;
-
-                                            FTS3_COMMON_LOGGER_NEWLOG(INFO) << "BRINGONLINE polling token " << (*i).token << commit;
-                                            FTS3_COMMON_LOGGER_NEWLOG(INFO) << "BRINGONLINE next attempt in "
-                                                                            << interval << " seconds" << commit;
-                                            (*i).started = true;
-                                        }
-                                    else
-                                        {
-                                            FTS3_COMMON_LOGGER_NEWLOG(INFO) << "BRINGONLINE finished token " << (*i).token << commit;
-                                            (*i).started = true;
-                                            deleteIt = true;
-                                            db::DBSingleton::instance().getDBObjectInstance()->bringOnlineReportStatus("FINISHED", "", (*i));
-                                        }
-                                }
-
-                            if (deleteIt)
-                                {
-                                    ThreadSafeBringOnlineList::get_instance().m_list.erase(i++);
-                                }
-                            else
-                                {
-                                    ++i;
-                                }
-
-                            if (cert)
-                                {
-                                    delete cert;
-                                    cert = NULL;
-                                }
-                        }
-                }
-            boost::this_thread::sleep(boost::posix_time::milliseconds(1000));
-        }
-}
-
-
-
-=======
->>>>>>> 453e3576
 void heartbeat(void)
 {
     unsigned myIndex=0, count=0;
