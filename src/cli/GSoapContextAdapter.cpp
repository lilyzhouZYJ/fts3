/*
 *	Copyright notice:
 *	Copyright © Members of the EMI Collaboration, 2010.
 *
 *	See www.eu-emi.eu for details on the copyright holders
 *
 *	Licensed under the Apache License, Version 2.0 (the "License");
 *	you may not use this file except in compliance with the License.
 *	You may obtain a copy of the License at
 *
 *		http://www.apache.org/licenses/LICENSE-2.0
 *
 *	Unless required by applicable law or agreed to in writing, software
 *	distributed under the License is distributed on an "AS IS" BASIS,
 *	WITHOUT WARRANTIES OR CONDITIONS OF ANY KIND, either express or implied.
 *	See the License for the specific language governing permissions and
 *	limitations under the License.
 *
 * GSoapContexAdapter.cpp
 *
 *  Created on: May 30, 2012
 *      Author: Michał Simon
 */

#include "GSoapContextAdapter.h"

#include "exception/cli_exception.h"
#include "exception/gsoap_error.h"


#include "ws-ifce/gsoap/fts3.nsmap"

#include <boost/tokenizer.hpp>
#include <boost/lexical_cast.hpp>

#include <cgsi_plugin.h>
#include <signal.h>

#include <sstream>
#include <fstream>

#include <algorithm>
#include <boost/lambda/lambda.hpp>

namespace fts3
{
namespace cli
{

vector<GSoapContextAdapter::Cleaner> GSoapContextAdapter::cleaners;

GSoapContextAdapter::GSoapContextAdapter(string endpoint):
    endpoint(endpoint), ctx(soap_new2(SOAP_IO_KEEPALIVE, SOAP_IO_KEEPALIVE)/*soap_new1(SOAP_ENC_MTOM)*/)
{
    this->major = 0;
    this->minor = 0;
    this->patch = 0;

    ctx->socket_flags = MSG_NOSIGNAL;
    ctx->tcp_keep_alive = 1; // enable tcp keep alive
    ctx->bind_flags |= SO_REUSEADDR;
    ctx->max_keep_alive = 100; // at most 100 calls per keep-alive session
    ctx->recv_timeout = 120; // Timeout after 2 minutes stall on recv
    ctx->send_timeout = 120; // Timeout after 2 minute stall on send

    soap_set_imode(ctx, SOAP_ENC_MTOM | SOAP_IO_CHUNK);
    soap_set_omode(ctx, SOAP_ENC_MTOM | SOAP_IO_CHUNK);

    // initialize cgsi plugin
    if (endpoint.find("https") == 0)
        {
            if (soap_cgsi_init(ctx,  CGSI_OPT_DISABLE_NAME_CHECK | CGSI_OPT_SSL_COMPATIBLE)) throw gsoap_error(ctx);
        }
    else if (endpoint.find("httpg") == 0)
        {
            if (soap_cgsi_init(ctx, CGSI_OPT_DISABLE_NAME_CHECK )) throw gsoap_error(ctx);
        }

    // set the namespaces
    if (soap_set_namespaces(ctx, fts3_namespaces)) throw gsoap_error(ctx);

    cleaners.push_back(Cleaner(this));
    signal(SIGINT, signalCallback);
    signal(SIGQUIT, signalCallback);
    signal(SIGILL, signalCallback);
    signal(SIGABRT, signalCallback);
    signal(SIGBUS, signalCallback);
    signal(SIGFPE, signalCallback);
    signal(SIGSEGV, signalCallback);
    signal(SIGPIPE, signalCallback);
    signal(SIGTERM, signalCallback);
    signal(SIGSTOP, signalCallback);
}

void GSoapContextAdapter::clean()
{
    soap_clr_omode(ctx, SOAP_IO_KEEPALIVE);
    shutdown(ctx->socket,2);
    shutdown(ctx->master,2);
    soap_destroy(ctx);
    soap_end(ctx);
    soap_done(ctx);
    soap_free(ctx);
}

GSoapContextAdapter::~GSoapContextAdapter()
{
    clean();
}

void GSoapContextAdapter::getInterfaceDeatailes()
{
    // request the information about the FTS3 service
    impltns__getInterfaceVersionResponse ivresp;
    int err = soap_call_impltns__getInterfaceVersion(ctx, endpoint.c_str(), 0, ivresp);
    if (!err)
        {
            interface = ivresp.getInterfaceVersionReturn;
            setInterfaceVersion(interface);
        }
    else
        {
    		throw gsoap_error(ctx);
        }

    impltns__getVersionResponse vresp;
    err = soap_call_impltns__getVersion(ctx, endpoint.c_str(), 0, vresp);
    if (!err)
        {
            version = vresp.getVersionReturn;
        }
    else
        {
    		throw gsoap_error(ctx);
        }

    impltns__getSchemaVersionResponse sresp;
    err = soap_call_impltns__getSchemaVersion(ctx, endpoint.c_str(), 0, sresp);
    if (!err)
        {
            schema = sresp.getSchemaVersionReturn;
        }
    else
        {
    		throw gsoap_error(ctx);
        }

    impltns__getServiceMetadataResponse mresp;
    err = soap_call_impltns__getServiceMetadata(ctx, endpoint.c_str(), 0, "feature.string", mresp);
    if (!err)
        {
            metadata = mresp._getServiceMetadataReturn;
        }
    else
        {
    		throw gsoap_error(ctx);
        }
}

string GSoapContextAdapter::transferSubmit (vector<File> const & files, map<string, string> const & parameters)
{
    // the transfer job
    tns3__TransferJob3 job;

    // the job's elements
    tns3__TransferJobElement3* element;

    // iterate over the internal vector containing job elements
    vector<File>::const_iterator f_it;
    for (f_it = files.begin(); f_it < files.end(); f_it++)
        {

            // create the job element, and set the source, destination and checksum values
            element = soap_new_tns3__TransferJobElement3(ctx, -1);

            // set the required fields (source and destination)
            element->source = f_it->sources;
            element->dest = f_it->destinations;

            // set the optional fields:


            element->checksum = f_it->checksums;

            // the file size
            if (f_it->file_size)
                {
                    element->filesize = (double*) soap_malloc(ctx, sizeof(double));
                    *element->filesize = *f_it->file_size;
                }
            else
                {
                    element->filesize = 0;
                }

            // the file metadata
            if (f_it->metadata)
                {
                    element->metadata = soap_new_std__string(ctx, -1);
                    *element->metadata = *f_it->metadata;
                }
            else
                {
                    element->metadata = 0;
                }

            if (f_it->selection_strategy)
                {
                    element->selectionStrategy = soap_new_std__string(ctx, -1);
                    *element->selectionStrategy = *f_it->selection_strategy;
                }
            else
                {
                    element->selectionStrategy = 0;
                }

            // push the element into the result vector
            job.transferJobElements.push_back(element);
        }


    job.jobParams = soap_new_tns3__TransferParams(ctx, -1);
    map<string, string>::const_iterator p_it;

    for (p_it = parameters.begin(); p_it != parameters.end(); p_it++)
        {
            job.jobParams->keys.push_back(p_it->first);
            job.jobParams->values.push_back(p_it->second);
        }

    impltns__transferSubmit4Response resp;
    if (soap_call_impltns__transferSubmit4(ctx, endpoint.c_str(), 0, &job, resp))
    	throw gsoap_error(ctx);

    return resp._transferSubmit4Return;
}


string GSoapContextAdapter::deleteFile (std::vector<std::string>& filesForDelete)
{
    impltns__fileDeleteResponse resp;
    tns3__deleteFiles delFiles;

    vector<string>::iterator it;
    for(it=filesForDelete.begin(); it != filesForDelete.end(); ++it)
        delFiles.delf.push_back(*it);

    if (soap_call_impltns__fileDelete(ctx, endpoint.c_str(), 0, &delFiles,resp))
<<<<<<< HEAD
        handleSoapFault("");
=======
    	throw gsoap_error(ctx);
>>>>>>> 453e3576

    return resp._jobid;
}



JobStatus GSoapContextAdapter::getTransferJobStatus (string jobId, bool archive)
{
    tns3__JobRequest req;

    req.jobId   = jobId;
    req.archive = archive;

    impltns__getTransferJobStatus2Response resp;
    if (soap_call_impltns__getTransferJobStatus2(ctx, endpoint.c_str(), 0, &req, resp))
    	throw gsoap_error(ctx);

    if (!resp.getTransferJobStatusReturn)
        throw cli_exception("The response from the server is empty!");

    long submitTime = resp.getTransferJobStatusReturn->submitTime / 1000;
    char time_buff[20];
    strftime(time_buff, 20, "%Y-%m-%d %H:%M:%S", localtime(&submitTime));

    return JobStatus(
               *resp.getTransferJobStatusReturn->jobID,
               *resp.getTransferJobStatusReturn->jobStatus,
               *resp.getTransferJobStatusReturn->clientDN,
               *resp.getTransferJobStatusReturn->reason,
               *resp.getTransferJobStatusReturn->voName,
               time_buff,
               resp.getTransferJobStatusReturn->numFiles,
               resp.getTransferJobStatusReturn->priority
           );
}

vector< pair<string, string> > GSoapContextAdapter::cancel(vector<string> jobIds)
{

    impltns__ArrayOf_USCOREsoapenc_USCOREstring rqst;
    rqst.item = jobIds;

    impltns__cancel2Response resp;


    if (soap_call_impltns__cancel2(ctx, endpoint.c_str(), 0, &rqst, resp))
    	throw gsoap_error(ctx);

    vector< pair<string, string> > ret;

    if (resp._jobIDs && resp._status)
        {
            // zip two vectors
            vector<string> &ids = resp._jobIDs->item, &stats = resp._status->item;
            vector<string>::iterator itr_id = ids.begin(), itr_stat = stats.begin();

            for (; itr_id != ids.end() && itr_stat != stats.end(); ++itr_id, ++ itr_stat)
                {
                    ret.push_back(make_pair(*itr_id, *itr_stat));
                }
        }

    return ret;
}

void GSoapContextAdapter::getRoles (impltns__getRolesResponse& resp)
{
    if (soap_call_impltns__getRoles(ctx, endpoint.c_str(), 0, resp))
    	throw gsoap_error(ctx);
}

void GSoapContextAdapter::getRolesOf (string dn, impltns__getRolesOfResponse& resp)
{
    if (soap_call_impltns__getRolesOf(ctx, endpoint.c_str(), 0, dn, resp))
    	throw gsoap_error(ctx);
}

vector<JobStatus> GSoapContextAdapter::listRequests (vector<string> statuses, string dn, string vo, string source, string destination)
{

    impltns__ArrayOf_USCOREsoapenc_USCOREstring* array = soap_new_impltns__ArrayOf_USCOREsoapenc_USCOREstring(ctx, -1);
    array->item = statuses;

    impltns__listRequests2Response resp;
    if (soap_call_impltns__listRequests2(ctx, endpoint.c_str(), 0, array, "", dn, vo, source, destination, resp))
<<<<<<< HEAD
        handleSoapFault("Failed to list requests: listRequests2.");
=======
    	throw gsoap_error(ctx);
>>>>>>> 453e3576

    if (!resp._listRequests2Return)
        throw cli_exception("The response from the server is empty!");

    vector<JobStatus> ret;
    vector<tns3__JobStatus*>::iterator it;

    for (it = resp._listRequests2Return->item.begin(); it < resp._listRequests2Return->item.end(); it++)
        {
            tns3__JobStatus* gstat = *it;

            long submitTime = gstat->submitTime / 1000;
            char time_buff[20];
            strftime(time_buff, 20, "%Y-%m-%d %H:%M:%S", localtime(&submitTime));

            JobStatus status = JobStatus(
                                   *gstat->jobID,
                                   *gstat->jobStatus,
                                   *gstat->clientDN,
                                   *gstat->reason,
                                   *gstat->voName,
                                   time_buff,
                                   gstat->numFiles,
                                   gstat->priority
                               );
            ret.push_back(status);
        }

    return ret;
}

void GSoapContextAdapter::listVoManagers(string vo, impltns__listVOManagersResponse& resp)
{
    if (soap_call_impltns__listVOManagers(ctx, endpoint.c_str(), 0, vo, resp))
    	throw gsoap_error(ctx);
}

JobSummary GSoapContextAdapter::getTransferJobSummary (string jobId, bool archive)
{
    tns3__JobRequest req;

    req.jobId   = jobId;
    req.archive = archive;

    impltns__getTransferJobSummary3Response resp;
    if (soap_call_impltns__getTransferJobSummary3(ctx, endpoint.c_str(), 0, &req, resp))
    	throw gsoap_error(ctx);

    if (!resp.getTransferJobSummary2Return)
        throw cli_exception("The response from the server is empty!");

    long submitTime = resp.getTransferJobSummary2Return->jobStatus->submitTime / 1000;
    char time_buff[20];
    strftime(time_buff, 20, "%Y-%m-%d %H:%M:%S", localtime(&submitTime));

    JobStatus status = JobStatus(
                           *resp.getTransferJobSummary2Return->jobStatus->jobID,
                           *resp.getTransferJobSummary2Return->jobStatus->jobStatus,
                           *resp.getTransferJobSummary2Return->jobStatus->clientDN,
                           *resp.getTransferJobSummary2Return->jobStatus->reason,
                           *resp.getTransferJobSummary2Return->jobStatus->voName,
                           time_buff,
                           resp.getTransferJobSummary2Return->jobStatus->numFiles,
                           resp.getTransferJobSummary2Return->jobStatus->priority
                       );

    return JobSummary (
               status,
               resp.getTransferJobSummary2Return->numActive,
               resp.getTransferJobSummary2Return->numCanceled,
               resp.getTransferJobSummary2Return->numFailed,
               resp.getTransferJobSummary2Return->numFinished,
               resp.getTransferJobSummary2Return->numSubmitted,
               resp.getTransferJobSummary2Return->numReady
           );
}

int GSoapContextAdapter::getFileStatus (string jobId, bool archive, int offset, int limit,
                                        bool retries,
                                        impltns__getFileStatusResponse& resp)
{
    tns3__FileRequest req;

    req.jobId   = jobId;
    req.archive = archive;
    req.offset  = offset;
    req.limit   = limit;
    req.retries = retries;

    impltns__getFileStatus3Response resp3;
    if (soap_call_impltns__getFileStatus3(ctx, endpoint.c_str(), 0, &req, resp3))
    	throw gsoap_error(ctx);

    resp._getFileStatusReturn = resp3.getFileStatusReturn;

    return static_cast<int>(resp._getFileStatusReturn->item.size());
}

void GSoapContextAdapter::setConfiguration (config__Configuration *config, implcfg__setConfigurationResponse& resp)
{
    if (soap_call_implcfg__setConfiguration(ctx, endpoint.c_str(), 0, config, resp))
    	throw gsoap_error(ctx);
}

void GSoapContextAdapter::getConfiguration (string src, string dest, string all, string name, implcfg__getConfigurationResponse& resp)
{
    if (soap_call_implcfg__getConfiguration(ctx, endpoint.c_str(), 0, all, name, src, dest, resp))
    	throw gsoap_error(ctx);
}

void GSoapContextAdapter::delConfiguration(config__Configuration *config, implcfg__delConfigurationResponse& resp)
{
    if (soap_call_implcfg__delConfiguration(ctx, endpoint.c_str(), 0, config, resp))
    	throw gsoap_error(ctx);
}

void GSoapContextAdapter::setBringOnline(map<string, int>& pairs)
{

    config__BringOnline bring_online;

    map<string, int>::iterator it;
    for (it = pairs.begin(); it != pairs.end(); it++)
        {
            config__BringOnlinePair* pair = soap_new_config__BringOnlinePair(ctx, -1);
            pair->first = it->first;
            pair->second = it->second;
            bring_online.boElem.push_back(pair);
        }

    implcfg__setBringOnlineResponse resp;
    if (soap_call_implcfg__setBringOnline(ctx, endpoint.c_str(), 0, &bring_online, resp))
    	throw gsoap_error(ctx);
}

void GSoapContextAdapter::setBandwidthLimit(const std::string& source_se, const std::string& dest_se, int limit)
{
    config__BandwidthLimit bandwidth_limit;
    config__BandwidthLimitPair* pair = soap_new_config__BandwidthLimitPair(ctx, -1);
    pair->source = source_se;
    pair->dest   = dest_se;
    pair->limit  = limit;
    bandwidth_limit.blElem.push_back(pair);

    implcfg__setBandwidthLimitResponse resp;
    if (soap_call_implcfg__setBandwidthLimit(ctx, endpoint.c_str(), 0, &bandwidth_limit, resp))
    	throw gsoap_error(ctx);
}

void GSoapContextAdapter::getBandwidthLimit(implcfg__getBandwidthLimitResponse& resp)
{
    if (soap_call_implcfg__getBandwidthLimit(ctx, endpoint.c_str(), 0, resp))
    	throw gsoap_error(ctx);
}

void GSoapContextAdapter::debugSet(string source, string destination, bool debug)
{
    impltns__debugSetResponse resp;
    if (soap_call_impltns__debugSet(ctx, endpoint.c_str(), 0, source, destination, debug, resp))
    	throw gsoap_error(ctx);
}

void GSoapContextAdapter::blacklistDn(string subject, string status, int timeout, bool mode)
{

    impltns__blacklistDnResponse resp;
    if (soap_call_impltns__blacklistDn(ctx, endpoint.c_str(), 0, subject, mode, status, timeout, resp))
    	throw gsoap_error(ctx);
}

void GSoapContextAdapter::blacklistSe(string name, string vo, string status, int timeout, bool mode)
{

    impltns__blacklistSeResponse resp;
    if (soap_call_impltns__blacklistSe(ctx, endpoint.c_str(), 0, name, vo, status, timeout, mode, resp))
    	throw gsoap_error(ctx);
}

void GSoapContextAdapter::doDrain(bool drain)
{
    implcfg__doDrainResponse resp;
    if (soap_call_implcfg__doDrain(ctx, endpoint.c_str(), 0, drain, resp))
    	throw gsoap_error(ctx);
}

void GSoapContextAdapter::prioritySet(string jobId, int priority)
{
    impltns__prioritySetResponse resp;
    if (soap_call_impltns__prioritySet(ctx, endpoint.c_str(), 0, jobId, priority, resp))
    	throw gsoap_error(ctx);
}

void GSoapContextAdapter::setSeProtocol(string protocol, string se, string state)
{
    implcfg__setSeProtocolResponse resp;
    if (soap_call_implcfg__setSeProtocol(ctx, endpoint.c_str(), 0, protocol, se, state, resp))
    	throw gsoap_error(ctx);
}

void GSoapContextAdapter::retrySet(string vo, int retry)
{
    implcfg__setRetryResponse resp;
    if (soap_call_implcfg__setRetry(ctx, endpoint.c_str(), 0, vo, retry, resp))
<<<<<<< HEAD
        {
            handleSoapFault("Operation retrySet failed.");
        }
=======
    	throw gsoap_error(ctx);
>>>>>>> 453e3576
}

void GSoapContextAdapter::optimizerModeSet(int mode)
{
    implcfg__setOptimizerModeResponse resp;
    if (soap_call_implcfg__setOptimizerMode(ctx, endpoint.c_str(), 0, mode, resp))
    	throw gsoap_error(ctx);
}

void GSoapContextAdapter::queueTimeoutSet(unsigned timeout)
{
    implcfg__setQueueTimeoutResponse resp;
    if (soap_call_implcfg__setQueueTimeout(ctx, endpoint.c_str(), 0, timeout, resp))
    	throw gsoap_error(ctx);
}

void GSoapContextAdapter::setGlobalTimeout(int timeout)
{
    implcfg__setGlobalTimeoutResponse resp;
    if (soap_call_implcfg__setGlobalTimeout(ctx, endpoint.c_str(), 0, timeout, resp))
    	throw gsoap_error(ctx);
}

void GSoapContextAdapter::setSecPerMb(int secPerMb)
{
    implcfg__setSecPerMbResponse resp;
    if (soap_call_implcfg__setSecPerMb(ctx, endpoint.c_str(), 0, secPerMb, resp))
    	throw gsoap_error(ctx);
}

void GSoapContextAdapter::setMaxDstSeActive(string se, int active)
{
    implcfg__maxDstSeActiveResponse resp;
    if (soap_call_implcfg__maxDstSeActive(ctx, endpoint.c_str(), 0, se, active, resp))
    	throw gsoap_error(ctx);
}

void GSoapContextAdapter::setMaxSrcSeActive(string se, int active)
{
    implcfg__maxSrcSeActiveResponse resp;
    if (soap_call_implcfg__maxSrcSeActive(ctx, endpoint.c_str(), 0, se, active, resp))
    	throw gsoap_error(ctx);
}

std::string GSoapContextAdapter::getSnapShot(string vo, string src, string dst)
{
    impltns__getSnapshotResponse resp;
    if (soap_call_impltns__getSnapshot(ctx, endpoint.c_str(), 0, vo, src, dst, resp))
    	throw gsoap_error(ctx);

    return resp._result;
}

tns3__DetailedJobStatus* GSoapContextAdapter::getDetailedJobStatus(string job_id)
{
    impltns__detailedJobStatusResponse resp;
    if (soap_call_impltns__detailedJobStatus(ctx, endpoint.c_str(), 0, job_id, resp))
<<<<<<< HEAD
        {
            handleSoapFault("Operation failed.");
        }

    return resp._detailedJobStatus;
}

void GSoapContextAdapter::handleSoapFault(string /*msg*/)
{
    throw gsoap_error(ctx);
=======
    	throw gsoap_error(ctx);

    return resp._detailedJobStatus;
>>>>>>> 453e3576
}

void GSoapContextAdapter::setInterfaceVersion(string interface)
{

    if (interface.empty()) return;

    // set the seperator that will be used for tokenizing
    boost::char_separator<char> sep(".");
    boost::tokenizer< boost::char_separator<char> > tokens(interface, sep);
    boost::tokenizer< boost::char_separator<char> >::iterator it = tokens.begin();

    if (it == tokens.end()) return;

    string s = *it++;
    major = boost::lexical_cast<long>(s);

    if (it == tokens.end()) return;

    s = *it++;
    minor = boost::lexical_cast<long>(s);

    if (it == tokens.end()) return;

    s = *it;
    patch = boost::lexical_cast<long>(s);
}

void GSoapContextAdapter::signalCallback(int signum)
{
    // check if it is the right signal
    if (signum != SIGINT &&
            signum != SIGQUIT &&
            signum != SIGILL &&
            signum != SIGABRT &&
            signum != SIGBUS &&
            signum != SIGFPE &&
            signum != SIGSEGV &&
            signum != SIGPIPE &&
            signum != SIGTERM &&
            signum != SIGSTOP) exit(signum);
    // call all the cleaners
    for_each(cleaners.begin(), cleaners.end(), boost::lambda::_1);
    exit(signum);
}

}
}<|MERGE_RESOLUTION|>--- conflicted
+++ resolved
@@ -246,11 +246,7 @@
         delFiles.delf.push_back(*it);
 
     if (soap_call_impltns__fileDelete(ctx, endpoint.c_str(), 0, &delFiles,resp))
-<<<<<<< HEAD
-        handleSoapFault("");
-=======
-    	throw gsoap_error(ctx);
->>>>>>> 453e3576
+    	throw gsoap_error(ctx);
 
     return resp._jobid;
 }
@@ -336,11 +332,7 @@
 
     impltns__listRequests2Response resp;
     if (soap_call_impltns__listRequests2(ctx, endpoint.c_str(), 0, array, "", dn, vo, source, destination, resp))
-<<<<<<< HEAD
-        handleSoapFault("Failed to list requests: listRequests2.");
-=======
-    	throw gsoap_error(ctx);
->>>>>>> 453e3576
+    	throw gsoap_error(ctx);
 
     if (!resp._listRequests2Return)
         throw cli_exception("The response from the server is empty!");
@@ -544,13 +536,7 @@
 {
     implcfg__setRetryResponse resp;
     if (soap_call_implcfg__setRetry(ctx, endpoint.c_str(), 0, vo, retry, resp))
-<<<<<<< HEAD
-        {
-            handleSoapFault("Operation retrySet failed.");
-        }
-=======
-    	throw gsoap_error(ctx);
->>>>>>> 453e3576
+    	throw gsoap_error(ctx);
 }
 
 void GSoapContextAdapter::optimizerModeSet(int mode)
@@ -608,22 +594,9 @@
 {
     impltns__detailedJobStatusResponse resp;
     if (soap_call_impltns__detailedJobStatus(ctx, endpoint.c_str(), 0, job_id, resp))
-<<<<<<< HEAD
-        {
-            handleSoapFault("Operation failed.");
-        }
+    	throw gsoap_error(ctx);
 
     return resp._detailedJobStatus;
-}
-
-void GSoapContextAdapter::handleSoapFault(string /*msg*/)
-{
-    throw gsoap_error(ctx);
-=======
-    	throw gsoap_error(ctx);
-
-    return resp._detailedJobStatus;
->>>>>>> 453e3576
 }
 
 void GSoapContextAdapter::setInterfaceVersion(string interface)
