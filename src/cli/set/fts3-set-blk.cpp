/*
 *	Copyright notice:
 *	Copyright © Members of the EMI Collaboration, 2010.
 *
 *	See www.eu-emi.eu for details on the copyright holders
 *
 *	Licensed under the Apache License, Version 2.0 (the "License");
 *	you may not use this file except in compliance with the License.
 *	You may obtain a copy of the License at
 *
 *		http://www.apache.org/licenses/LICENSE-2.0
 *
 *	Unless required by applicable law or agreed to in writing, software
 *	distributed under the License is distributed on an "AS IS" BASIS,
 *	WITHOUT WARRANTIES OR CONDITIONS OF ANY KIND, either express or implied.
 *	See the License for the specific language governing permissions and
 *	limitations under the License.
 *
 * fts3-set-blk.cpp
 *
 *  Created on: Nov 7, 2012
 *      Author: Michał Simon
 */


#include "GSoapContextAdapter.h"
#include "ui/BlacklistCli.h"
#include "exception/cli_exception.h"

using namespace fts3::cli;

/**
 * This is the entry point for the fts3-debug-set command line tool.
 */
int main(int ac, char* av[])
{
<<<<<<< HEAD
    unique_ptr<BlacklistCli> cli(new BlacklistCli);

    try
        {
            // create and initialize the command line utility
            cli->parse(ac, av);
            if (!cli->validate()) return 0;
=======
    try
        {
            BlacklistCli cli;
            // create and initialise the command line utility
            cli.parse(ac, av);
            if (!cli.validate()) return 1;
>>>>>>> a41901e6

            // validate command line options, and return respective gsoap context
            GSoapContextAdapter ctx (cli.getService());
            cli.printApiDetails(ctx);

            std::string type = cli.getSubjectType();

            if (type == "se")
                {

                    ctx.blacklistSe(
                        cli.getSubjectName(),
                        cli.getVo(),
                        cli.getStatus(),
                        cli.getTimeout(),
                        cli.getBlkMode()
                    );

                }
            else if (type == "dn")
                {

                    ctx.blacklistDn(
                        cli.getSubjectName(),
                        cli.getStatus(),
                        cli.getTimeout(),
                        cli.getBlkMode()
                    );
                }

        }
    catch(cli_exception const & ex)
        {
            MsgPrinter::instance().print(ex);
            return 1;
        }
    catch(std::exception& ex)
        {
            MsgPrinter::instance().print(ex);
            return 1;
        }
    catch(...)
        {
            MsgPrinter::instance().print("error", "exception of unknown type!");
            return 1;
        }

    return 0;
}
<|MERGE_RESOLUTION|>--- conflicted
+++ resolved
@@ -34,22 +34,12 @@
  */
 int main(int ac, char* av[])
 {
-<<<<<<< HEAD
-    unique_ptr<BlacklistCli> cli(new BlacklistCli);
-
-    try
-        {
-            // create and initialize the command line utility
-            cli->parse(ac, av);
-            if (!cli->validate()) return 0;
-=======
     try
         {
             BlacklistCli cli;
             // create and initialise the command line utility
             cli.parse(ac, av);
             if (!cli.validate()) return 1;
->>>>>>> a41901e6
 
             // validate command line options, and return respective gsoap context
             GSoapContextAdapter ctx (cli.getService());
