--- conflicted
+++ resolved
@@ -42,11 +42,6 @@
  */
 int main(int ac, char* av[])
 {
-<<<<<<< HEAD
-    unique_ptr<SetCfgCli> cli(new SetCfgCli);
-
-=======
->>>>>>> a41901e6
     try
         {
             SetCfgCli cli;
