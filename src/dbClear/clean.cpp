/*
 *	Copyright notice:
 *	Copyright © Members of the EMI Collaboration, 2010.
 *
 *	See www.eu-emi.eu for details on the copyright holders
 *
 *	Licensed under the Apache License, Version 2.0 (the "License");
 *	you may not use this file except in compliance with the License.
 *	You may obtain a copy of the License at
 *
 *		http://www.apache.org/licenses/LICENSE-2.0
 *
 *	Unless required by applicable law or agreed to in writing, software
 *	distributed under the License is distributed on an "AS IS" BASIS,
 *	WITHOUT WARRANTIES OR CONDITIONS OF ANY KIND, either express or implied.
 *	See the License for the specific language governing permissions and
 *	limitations under the License.
 *
 */

#include<iostream>
#include <cstdio>
#include <signal.h>
#include <unistd.h>
#include <iostream>
#include "common/error.h"
#include "common/logger.h"
#include "config/serverconfig.h"
#include "server.h"
#include "db/generic/SingleDbInstance.h"
#include <sys/types.h>
#include <sys/wait.h>
#include <unistd.h>

using namespace FTS3_SERVER_NAMESPACE;
using namespace FTS3_COMMON_NAMESPACE;
using namespace db;

/* -------------------------------------------------------------------------- */
void fts3_initialize_db_backend()
{
    std::string dbUserName = theServerConfig().get<std::string>("DbUserName");
    std::string dbPassword = theServerConfig().get<std::string>("DbPassword");
    std::string dbConnectString = theServerConfig().get<std::string>("DbConnectString");

    try
        {
            db::DBSingleton::instance().getDBObjectInstance()->init(dbUserName, dbPassword, dbConnectString, 1);
        }
    catch(Err_Custom& e)
        {
            FTS3_COMMON_LOGGER_NEWLOG(ERR) << e.what() << commit;
            exit(1);
        }
    catch(...)
        {
            FTS3_COMMON_LOGGER_NEWLOG(ERR) << "Something is going on with the database, check username/password/connstring" << commit;
            exit(1);
        }
}

static int fexists(const char *filename)
{
    struct stat buffer;
    if (stat(filename, &buffer) == 0) return 0;
    return -1;
}



int main(int argc, char** argv)
{

    try
        {
            const char *configfile = "/etc/fts3/fts3config";

            if (fexists(configfile) != 0)
                {
                    std::cerr << "fts3 server config file doesn't exist"  << std::endl;
                    exit(1);
                }

            FTS3_CONFIG_NAMESPACE::theServerConfig().read(argc, argv);

            std::string logDir = theServerConfig().get<std::string > ("TransferLogDirectory");
            if (logDir.length() > 0)
                {
                    logDir += "/fts3server.log";
                    int filedesc = open(logDir.c_str(), O_CREAT | O_WRONLY | O_APPEND, 0644);
                    if (filedesc != -1)   //if ok
                        {
                            close(filedesc);
                            FILE* freopenLogFile = freopen(logDir.c_str(), "a", stderr);
                            if (freopenLogFile == NULL)
                                {
                                    std::cerr << "fts3 server failed to open log file, errno is:" << strerror(errno) << std::endl;
                                    exit(1);
                                }
                        }
                    else
                        {
                            std::cerr << "fts3 server failed to open log file, errno is:" << strerror(errno) << std::endl;
                            exit(1);
                        }
                }


            fts3_initialize_db_backend();

            std::string cleanRecordsHost = theServerConfig().get<std::string>("CleanRecordsHost");


<<<<<<< HEAD
            FTS3_COMMON_LOGGER_NEWLOG(INFO) << "Backup starting" << commit;
            db::DBSingleton::instance().getDBObjectInstance()->backup();
            FTS3_COMMON_LOGGER_NEWLOG(INFO) << "Backup ending" << commit;
=======
            FTS3_COMMON_LOGGER_NEWLOG(INFO)<< "Backup starting" << commit;
            long nJobs = 0, nFiles = 0;

            db::DBSingleton::instance().getDBObjectInstance()->backup(&nJobs, &nFiles);

            FTS3_COMMON_LOGGER_NEWLOG(INFO)<< "Backup ending: "
                                           << nJobs << " jobs and "
                                           << nFiles << " files affected"
                                           << commit;

            // If profiling is configured, dump the timing
            db::DBSingleton::instance().getDBObjectInstance()->storeProfiling(&ProfilingSubsystem::getInstance());
>>>>>>> b45b83f2

        }
    catch (Err& e)
        {
            FTS3_COMMON_LOGGER_NEWLOG(ERR) << "Backup fatal error, exiting... " << e.what() << commit;
            return EXIT_FAILURE;
        }
    catch (...)
        {
            FTS3_COMMON_LOGGER_NEWLOG(ERR) << "Backup fatal error (unknown origin), exiting..." << commit;
            return EXIT_FAILURE;
        }

    return EXIT_SUCCESS;
}<|MERGE_RESOLUTION|>--- conflicted
+++ resolved
@@ -111,11 +111,6 @@
             std::string cleanRecordsHost = theServerConfig().get<std::string>("CleanRecordsHost");
 
 
-<<<<<<< HEAD
-            FTS3_COMMON_LOGGER_NEWLOG(INFO) << "Backup starting" << commit;
-            db::DBSingleton::instance().getDBObjectInstance()->backup();
-            FTS3_COMMON_LOGGER_NEWLOG(INFO) << "Backup ending" << commit;
-=======
             FTS3_COMMON_LOGGER_NEWLOG(INFO)<< "Backup starting" << commit;
             long nJobs = 0, nFiles = 0;
 
@@ -128,7 +123,6 @@
 
             // If profiling is configured, dump the timing
             db::DBSingleton::instance().getDBObjectInstance()->storeProfiling(&ProfilingSubsystem::getInstance());
->>>>>>> b45b83f2
 
         }
     catch (Err& e)
