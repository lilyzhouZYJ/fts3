--- conflicted
+++ resolved
@@ -934,10 +934,10 @@
                         FTS3_COMMON_LOGGER_NEWLOG(INFO) << "Proxy:" << opts.proxy << commit;
                         FTS3_COMMON_LOGGER_NEWLOG(INFO) << "User DN:" << replace_dn(opts.user_dn) << commit;
                     }
-<<<<<<< HEAD
                 FTS3_COMMON_LOGGER_NEWLOG(INFO) << "VO:" << opts.vo << commit; //a
                 FTS3_COMMON_LOGGER_NEWLOG(INFO) << "Job id:" << opts.jobId << commit;
                 FTS3_COMMON_LOGGER_NEWLOG(INFO) << "File id:" << currentTransfer.fileId << commit;
+                FTS3_COMMON_LOGGER_NEWLOG(INFO) << "Transfer number: " << (ii + 1) << "/" << numberOfFiles << commit;
                 FTS3_COMMON_LOGGER_NEWLOG(INFO) << "Source url:" << currentTransfer.sourceUrl << commit;
                 FTS3_COMMON_LOGGER_NEWLOG(INFO) << "Dest url:" << currentTransfer.destUrl << commit;
                 FTS3_COMMON_LOGGER_NEWLOG(INFO) << "Overwrite enabled:" << opts.overwrite << commit;
@@ -955,29 +955,6 @@
                 FTS3_COMMON_LOGGER_NEWLOG(INFO) << "UDT: " << opts.enable_udt << commit;
                 FTS3_COMMON_LOGGER_NEWLOG(INFO) << "Active: " << opts.active << commit;
                 FTS3_COMMON_LOGGER_NEWLOG(INFO) << "Debug level: " << opts.debugLevel << commit;
-=======
-                logger.INFO() << "VO:" << opts.vo << std::endl; //a
-                logger.INFO() << "Job id:" << opts.jobId << std::endl;
-                logger.INFO() << "File id:" << currentTransfer.fileId << std::endl;
-                logger.INFO() << "Transfer number: " << (ii + 1) << "/" << numberOfFiles << std::endl;
-                logger.INFO() << "Source url:" << currentTransfer.sourceUrl << std::endl;
-                logger.INFO() << "Dest url:" << currentTransfer.destUrl << std::endl;
-                logger.INFO() << "Overwrite enabled:" << opts.overwrite << std::endl;
-                logger.INFO() << "Dest space token:" << opts.destTokenDescription << std::endl;
-                logger.INFO() << "Source space token:" << opts.sourceTokenDescription << std::endl;
-                logger.INFO() << "Pin lifetime:" << opts.copyPinLifetime << std::endl;
-                logger.INFO() << "BringOnline:" << opts.bringOnline << std::endl;
-                logger.INFO() << "Checksum:" << currentTransfer.checksumValue << std::endl;
-                logger.INFO() << "Checksum enabled:" << currentTransfer.checksumMethod << std::endl;
-                logger.INFO() << "User filesize:" << currentTransfer.userFileSize << std::endl;
-                logger.INFO() << "File metadata:" << replaceMetadataString(currentTransfer.fileMetadata) << std::endl;
-                logger.INFO() << "Job metadata:" << replaceMetadataString(opts.jobMetadata) << std::endl;
-                logger.INFO() << "Bringonline token:" << currentTransfer.tokenBringOnline << std::endl;
-                logger.INFO() << "Multihop: " << opts.multihop << std::endl;
-                logger.INFO() << "UDT: " << opts.enable_udt << std::endl;
-                logger.INFO() << "Active: " << opts.active << std::endl;
-                logger.INFO() << "Debug level: " << opts.debugLevel << std::endl;
->>>>>>> ef80c910
 
                 if (opts.strictCopy)
                     {
