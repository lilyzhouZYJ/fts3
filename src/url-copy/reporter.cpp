--- conflicted
+++ resolved
@@ -143,10 +143,6 @@
                         double throughput, off_t transferred,
                         std::string source_surl, std::string dest_surl,std::string source_turl, std::string dest_turl, const std::string& transfer_status)
 {
-<<<<<<< HEAD
-    boost::recursive_mutex::scoped_lock lock(mutex);
-=======
->>>>>>> 453e3576
     strncpy(msg_updater->job_id, job_id.c_str(), sizeof(msg_updater->job_id));
     msg_updater->job_id[sizeof(msg_updater->job_id) -1] = '\0';
     msg_updater->file_id = file_id;
