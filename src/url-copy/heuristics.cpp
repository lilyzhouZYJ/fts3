#include <errno.h>
#include <limits.h>
#include "common/definitions.h"
#include "heuristics.h"

bool retryTransfer(int errorNo, const std::string& category, const std::string& message)
{
    bool retry = true;

    // ETIMEDOUT shortcuts the following
    if (errorNo == ETIMEDOUT)
        return true;

    //search for error patterns not reported by SRM or GSIFTP
    std::size_t found = message.find("performance marker");
    if (found!=std::string::npos)
        return true;
    found = message.find("Connection timed out");
    if (found!=std::string::npos)
        return true;
    found = message.find("end-of-file was reached");
    if (found!=std::string::npos)
        return true;


    if (category == "SOURCE")
        {
            switch (errorNo)
                {
                case ENOENT:          // No such file or directory
                case EPERM:           // Operation not permitted
                case EACCES:          // Permission denied
                case EISDIR:          // Is a directory
                case ENAMETOOLONG:    // File name too long
                case E2BIG:           // Argument list too long
                case ENOTDIR:         // Part of the path is not a directory
                case EPROTONOSUPPORT: // Protocol not supported by gfal2 (plugin missing?)
                    retry = false;
                    break;
                default:
                    retry = true;
                    break;
                }
        }
    else if (category == "DESTINATION")
        {
            switch (errorNo)
                {
                case EPERM:           // Operation not permitted
                case EACCES:          // Permission denied
                case EISDIR:          // Is a directory
                case ENAMETOOLONG:    //  File name too long
                case E2BIG:           //  Argument list too long
                case EPROTONOSUPPORT: // Protocol not supported by gfal2 (plugin missing?)
                    retry = false;
                    break;
                default:
                    retry = true;
                    break;
                }
        }
    else //TRANSFER
        {
            switch (errorNo)
                {
                case ENOSPC:          // No space left on device
                case EPERM:           // Operation not permitted
                case EACCES:          // Permission denied
                case EEXIST:          // File exists
                case EFBIG:           // File too big
                case EROFS:           // Read-only file system
                case ENAMETOOLONG:    // File name too long
                case EPROTONOSUPPORT: // Protocol not supported by gfal2 (plugin missing?)
                    retry = false;
                    break;
                default:
                    retry = true;
                    break;
                }
        }

    found = message.find("proxy expired");
    if (found!=std::string::npos)
        retry = false;
    found = message.find("File exists and overwrite");
    if (found!=std::string::npos)
        retry = false;
    found = message.find("No such file or directory");
    if (found!=std::string::npos)
        retry = false;
    found = message.find("SRM_INVALID_PATH");
    if (found!=std::string::npos)
        retry = false;
    found = message.find("The certificate has expired");
    if (found!=std::string::npos)
        retry = false;
    found = message.find("The available CRL has expired");
    if (found!=std::string::npos)
        retry = false;
    found = message.find("SRM Authentication failed");
    if (found!=std::string::npos)
        retry = false;
    found = message.find("SRM_DUPLICATION_ERROR");
    if (found!=std::string::npos)
        retry = false;
    found = message.find("SRM_AUTHENTICATION_FAILURE");
    if (found!=std::string::npos)
        retry = false;
    found = message.find("SRM_NO_FREE_SPACE");
    if (found!=std::string::npos)
        retry = false;
    found = message.find("digest too big for rsa key");
    if (found!=std::string::npos)
        retry = false;
    found = message.find("Can not determine address of local host");
    if (found!=std::string::npos)
<<<<<<< HEAD
        retry = false;	
    found = message.find("Permission denied");
    if (found!=std::string::npos)
        retry = false;		
    found = message.find("System error in write into HDFS");
    if (found!=std::string::npos)
        retry = false;			
=======
        retry = false;
    found = message.find("Permission denied");
    if (found!=std::string::npos)
        retry = false;
    found = message.find("System error in write into HDFS");
    if (found!=std::string::npos)
        retry = false;
>>>>>>> 44eb996c

    return retry;
}



unsigned adjustStreamsBasedOnSize(off_t sizeInBytes, unsigned int /*currentStreams*/)
{
    if (sizeInBytes <= 5242880) //starting with 5MB
        return 1;
    else if (sizeInBytes <= 10485760)
        return 2;
    else if (sizeInBytes > 10485760 && sizeInBytes <= 52428800)
        return 3;
    else if (sizeInBytes > 52428800 && sizeInBytes <= 104857600)
        return 4;
    else if (sizeInBytes > 104857600 && sizeInBytes <= 209715200)
        return 5;
    else if (sizeInBytes > 209715200 && sizeInBytes <= 734003200)
        return 6;
    else if (sizeInBytes > 734003200 && sizeInBytes <= 1073741824)
        return 7;
    else if (sizeInBytes > 1073741824 && sizeInBytes <= 1610612736)
        return 8;
    else if (sizeInBytes > 1610612736 && sizeInBytes <= 2010612736)
        return 9;
    else if (sizeInBytes > 2010612736 && sizeInBytes <= 2576980377)
        return 10;
    else if (sizeInBytes > 2576980377 && sizeInBytes <= 3758096384)
        return 12;
    else if (sizeInBytes > 3758096384 && sizeInBytes <= 4858096384)
        return 14;
    else
        return 16;
    return 6;
}



static unsigned adjustTimeout(off_t sizeInBytes)
{
    if (sizeInBytes <= 10485760) //starting with 10MB
        return 900;
    else if (sizeInBytes > 10485760 && sizeInBytes <= 52428800)
        return 1100;
    return 3600;
}



unsigned adjustTimeoutBasedOnSize(off_t sizeInBytes, unsigned timeout, unsigned timeoutPerMB, bool global_timeout)
{
    static const unsigned long MB = 1 << 20;

    // Reasonable time to wait per MB transferred
    // If input timeout is 0, give it a little more room
    long double timeoutPerMBLocal = 0;
    if(timeoutPerMB > 0 )
        timeoutPerMBLocal = timeoutPerMB;
    else
        timeoutPerMBLocal = 2;

    // Reasonable time to wait for the transfer itself
    unsigned transferTimeout = 0;
    if(global_timeout)
        transferTimeout = timeout;
    else
        transferTimeout = adjustTimeout(sizeInBytes);

    // Final timeout adjusted considering transfer timeout
    long double totalTimeout = transferTimeout + ceil(timeoutPerMBLocal * sizeInBytes / MB);

    // Truncate to an unsigned
    if (totalTimeout >= INT_MAX)
        timeout = 4000;
    else
        timeout = static_cast<unsigned>(totalTimeout);

    if(timeout > 30000)
        timeout = 30000;

    return timeout;
}<|MERGE_RESOLUTION|>--- conflicted
+++ resolved
@@ -114,23 +114,13 @@
         retry = false;
     found = message.find("Can not determine address of local host");
     if (found!=std::string::npos)
-<<<<<<< HEAD
-        retry = false;	
+        retry = false;
     found = message.find("Permission denied");
     if (found!=std::string::npos)
-        retry = false;		
+        retry = false;
     found = message.find("System error in write into HDFS");
     if (found!=std::string::npos)
-        retry = false;			
-=======
-        retry = false;
-    found = message.find("Permission denied");
-    if (found!=std::string::npos)
-        retry = false;
-    found = message.find("System error in write into HDFS");
-    if (found!=std::string::npos)
-        retry = false;
->>>>>>> 44eb996c
+        retry = false;
 
     return retry;
 }
