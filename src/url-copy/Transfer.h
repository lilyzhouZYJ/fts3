/*
 * Copyright (c) CERN 2013-2015
 *
 * Copyright (c) Members of the EMI Collaboration. 2010-2013
 *  See  http://www.eu-emi.eu/partners for details on the copyright
 *  holders.
 *
 * Licensed under the Apache License, Version 2.0 (the "License");
 * you may not use this file except in compliance with the License.
 * You may obtain a copy of the License at
 *
 *    http://www.apache.org/licenses/LICENSE-2.0
 *
 * Unless required by applicable law or agreed to in writing, software
 * distributed under the License is distributed on an "AS IS" BASIS,
 * WITHOUT WARRANTIES OR CONDITIONS OF ANY KIND, either express or implied.
 * See the License for the specific language governing permissions and
 * limitations under the License.
 */

#ifndef TRANSFER_H_
#define TRANSFER_H_

#include <cstdint>
#include <list>
#include <string>
#include <boost/shared_ptr.hpp>

#include "common/Uri.h"
#include "UrlCopyError.h"

class UrlCopyOpts;
using fts3::common::Uri;


class Transfer
{
public:
    typedef std::list<Transfer> TransferList;

    enum class IPver {
        UNKNOWN,
        IPv4,
        IPv6
    };

    // Transform IPver enum to 'ipver' keyword ("ipv6" | "ipv4" | "unknown")
    static std::string IPverToIPv6String(const IPver ipver) {
        if (ipver == IPver::UNKNOWN) {
            return "unknown";
        } else if (ipver == IPver::IPv6) {
            return "ipv6";
        } else {
            return "ipv4";
        }
    }

    struct Statistics {
        struct Interval {
            uint64_t start, end;
            Interval(): start(0), end(0) {}
        };

        Interval transfer;
        Interval sourceChecksum;
        Interval destChecksum;
        Interval srmPreparation;
        Interval srmFinalization;
        uint64_t elapsedAtPerf;

        Interval process;

        ///< Flag for IP version used during transfer
        IPver ipver;
        ///< Eviction return code: 0 = ok, > 0 error code, -1 = not set
        int32_t evictionRetc;

        std::string finalDestination;
        std::string transferType;

<<<<<<< HEAD
        Statistics(): ipver(IPver::UNKNOWN), evictionRetc(-1) {};
=======
        Statistics(): elapsedAtPerf(0), ipv6Used(false), evictionRetc(-1) {};
>>>>>>> 0312965b
    };

    /**
     * Checksum verification mode
     */
    typedef enum {
        /// Don't verify checksum
        CHECKSUM_NONE    = 0x00,
        /// Compare user provided checksum vs source
        CHECKSUM_SOURCE  = 0x01,
        /// Compare user provided checksum vs destination
        CHECKSUM_TARGET  = 0x02,
        /// Compare user provided checksum vs both, *or* source checksum vs target checksum
        CHECKSUM_BOTH = (CHECKSUM_SOURCE | CHECKSUM_TARGET)
    } Checksum_mode;


    std::string jobId;
    uint64_t    fileId;
    Uri         source;
    Uri         destination;

    Uri         sourceTurl;
    Uri         destTurl;

    std::string checksumAlgorithm;
    std::string checksumValue;
    uint64_t    userFileSize;
    std::string fileMetadata;
    std::string tokenBringOnline;
    std::string sourceTokenDescription;
    std::string destTokenDescription;
    std::string sourceTokenIssuer;
    std::string destTokenIssuer;
    bool        isMultipleReplicaJob;
    bool        isLastReplica;
    bool        isMultihopJob;
    bool        isLastHop;

    Checksum_mode checksumMode;

    // File size
    uint64_t fileSize;

    // Progress markers
    double averageThroughput; // In KiB/s
    double instantaneousThroughput; // In KiB/s
    uint64_t transferredBytes;
    uint64_t previousPingTransferredBytes;

    // Log file
    std::string logFile;
    std::string debugLogFile;

    // Bind error if any
    boost::shared_ptr<UrlCopyError> error;

    // Transfer statistics
    Statistics stats;

    Transfer();

    double getTransferDurationInSeconds() const;

    std::string getTransferId(void) const;

    std::string getChannel(void) const;
};

std::ostream& operator << (std::ostream& out, const Transfer::Checksum_mode& c);

#endif // TRANSFER_H_<|MERGE_RESOLUTION|>--- conflicted
+++ resolved
@@ -78,11 +78,7 @@
         std::string finalDestination;
         std::string transferType;
 
-<<<<<<< HEAD
-        Statistics(): ipver(IPver::UNKNOWN), evictionRetc(-1) {};
-=======
-        Statistics(): elapsedAtPerf(0), ipv6Used(false), evictionRetc(-1) {};
->>>>>>> 0312965b
+        Statistics(): elapsedAtPerf(0), ipver(IPver::UNKNOWN), evictionRetc(-1) {};
     };
 
     /**
