/**
 * Copyright (c) CERN 2013-2015
 *
 * Copyright (c) Members of the EMI Collaboration. 2010-2013
 *  See  http://www.eu-emi.eu/partners for details on the copyright
 *  holders.
 *
 * Licensed under the Apache License, Version 2.0 (the "License");
 * you may not use this file except in compliance with the License.
 * You may obtain a copy of the License at
 *
 *    http://www.apache.org/licenses/LICENSE-2.0
 *
 * Unless required by applicable law or agreed to in writing, software
 * distributed under the License is distributed on an "AS IS" BASIS,
 * WITHOUT WARRANTIES OR CONDITIONS OF ANY KIND, either express or implied.
 * See the License for the specific language governing permissions and
 * limitations under the License.
 */

#include <boost/test/unit_test_suite.hpp>
#include <boost/test/test_tools.hpp>
#include <boost/filesystem.hpp>
#include <fstream>

#include "common/Exceptions.h"
#include "config/ServerConfigReader.h"

#include "version.h"


BOOST_AUTO_TEST_SUITE(config)
BOOST_AUTO_TEST_SUITE(ServerConfigReaderTestSuite)


BOOST_FIXTURE_TEST_CASE (functionOperator, fts3::config::ServerConfigReader)
{
    std::vector<const char*> args{
        "executable", "--configfile=/dev/null",
        "--Port=7823682", "--SiteName", "required"
    };

    (*this)(args.size(), (char**)args.data());
    BOOST_CHECK_EQUAL(_vars["Port"], std::string("7823682"));
    BOOST_CHECK_EQUAL(_vars["SiteName"], std::string("required"));
}

BOOST_FIXTURE_TEST_CASE (transferOperator, fts3::config::ServerConfigReader)
{
    std::vector<const char*> args{
            "executable",
            "--TransfersServiceAllocatorAlgorithm=MAXIMUM_FLOW",
            "--TransfersServiceSchedulingAlgorithm=DEFICIT",
            "--SiteName", "required", 
    };

    (*this)(args.size(), (char**)args.data());
    BOOST_CHECK_EQUAL(_vars["TransfersServiceAllocatorAlgorithm"], std::string("MAXIMUM_FLOW"));
    BOOST_CHECK_EQUAL(_vars["TransfersServiceSchedulingAlgorithm"], std::string("DEFICIT"));
}

// Test class for DbType options.
struct TestDbTypeServerConfigReader : public fts3::config::ServerConfigReader
{
    TestDbTypeServerConfigReader():
        argv{"executable", "--configfile=/dev/null", "--SiteName", "required"}
    {
    }

    void doTest()
    {
        (*this)(argv.size(), (char**)argv.data());
        BOOST_CHECK_EQUAL (_vars["DbType"], std::string("atyala"));
    }

    std::vector<const char*> argv;
};


BOOST_FIXTURE_TEST_CASE (passDbTypeShortForm, TestDbTypeServerConfigReader)
{
    argv.push_back("-d");
    argv.push_back("atyala");
    doTest();
}


BOOST_FIXTURE_TEST_CASE (passDbTypeLongForm, TestDbTypeServerConfigReader)
{
    argv.push_back("--DbType=atyala");
    doTest();
}


BOOST_FIXTURE_TEST_CASE (functionOperatorFromFile, fts3::config::ServerConfigReader)
{
    // Open a temporary file
    char filename[] = "/tmp/fts3tests.XXXXXX";
    int fd = mkstemp(filename);
    BOOST_CHECK_GT (fd, -1);
    close(fd);
    std::ofstream file(filename);

    // Write a temporary config file
    std::string f_intval = "32234";
    std::string f_str = "randomval";
    file << "Port=" << f_intval << std::endl;
    file << "IP=" << f_str << std::endl;
    file << "DbConnectString=" << f_str << std::endl;
    file << "DbUserName=" << f_str << std::endl;
    file << "DbPassword=" << f_str << std::endl;
    file << "TransferLogDirectory=" << f_str << std::endl;
    file << "ThreadNum=" << f_intval << std::endl;
    file << "TransfersServiceSchedulingAlgorithm=" << f_str << std::endl;
    file << "TransfersServiceAllocatorAlgorithm=" << f_str << std::endl;
<<<<<<< HEAD
=======
    file << "TransfersServiceAllocatorLambda=" << f_intval << std::endl;
>>>>>>> 3c34e6fb
    file.close();

    // Read from the file
    std::string confpar = std::string("--configfile=") + filename;
    std::vector<const char*> argv{
        "executable", confpar.c_str(), "--SiteName", "required"
    };

    (*this)(argv.size(), (char**)argv.data());

    // Do the checks
    BOOST_CHECK_EQUAL (_vars["Port"], f_intval);
    BOOST_CHECK_EQUAL (_vars["ThreadNum"], f_intval);
    BOOST_CHECK_EQUAL (_vars["IP"], f_str);
    BOOST_CHECK_EQUAL (_vars["DbConnectString"], f_str);
    BOOST_CHECK_EQUAL (_vars["DbUserName"], f_str);
    BOOST_CHECK_EQUAL (_vars["DbPassword"], f_str);
    BOOST_CHECK_EQUAL (_vars["TransferLogDirectory"], f_str);
    BOOST_CHECK_EQUAL (_vars["TransfersServiceSchedulingAlgorithm"], f_str);
    BOOST_CHECK_EQUAL (_vars["TransfersServiceAllocatorAlgorithm"], f_str);
<<<<<<< HEAD
=======

    BOOST_CHECK_EQUAL (_vars["TransfersServiceAllocatorLambda"], f_intval);
>>>>>>> 3c34e6fb

    BOOST_CHECK_NO_THROW(boost::filesystem::remove(filename));
}


// Traits to test _readCommandLineOptions
struct ReadCommandLineOptionsTestTraits
{
    static void exit(const int)
    {
        exitCalled = true;
    }

    static void processVariables(fts3::config::ServerConfigReader&)
    {
        processVariablesCalled = true;
    }

    static void reset()
    {
        processVariablesCalled = false;
        exitCalled = false;
        strstream.str("");
    }

    static std::ostream& stream()
    {
        return strstream;
    }

    static bool processVariablesCalled;
    static bool exitCalled;
    static std::stringstream strstream;
};

bool ReadCommandLineOptionsTestTraits::processVariablesCalled;
bool ReadCommandLineOptionsTestTraits::exitCalled;
std::stringstream ReadCommandLineOptionsTestTraits::strstream;


struct TestServerConfigReader : public fts3::config::ServerConfigReader
{
    TestServerConfigReader()
    {
        argv[0] = const_cast<char*> ("executable");
        testDesc.add_options()("help,h", "Description");
        testDesc.add_options()("version", "Description");
        testDesc.add_options()("no-daemon,n", "Description");
        testDesc.add_options()("other", boost::program_options::value<std::string>(), "Description");
        testDesc.add_options()("intpar", boost::program_options::value<int>(), "Description");
    }

    void setupParameters(const std::string& aOption)
    {
        ReadCommandLineOptionsTestTraits::reset();
        argv[1] = const_cast<char*> (aOption.c_str());
    }

    // This test checks if:
    //    - --help option recognized
    //    - help message displayed
    //    - program exits
    void do_helpTest()
    {
        _readCommandLineOptions<ReadCommandLineOptionsTestTraits>(argc, argv, testDesc);
        std::string f_helpMessage("-h [ --help ]         Description");
        std::string displayedText = ReadCommandLineOptionsTestTraits::strstream.str();
        bool contained = (displayedText.find(f_helpMessage) != std::string::npos);
        BOOST_CHECK (contained);
    }

    // This test checks if:
    //    - version option displays FTS3 version string
    //    - program exits
    void do_versionTest()
    {
        _readCommandLineOptions<ReadCommandLineOptionsTestTraits>(argc, argv, testDesc);
        std::string f_versionMessage(VERSION);
        std::string displayedText = ReadCommandLineOptionsTestTraits::strstream.str();
        bool contained = (displayedText.find(f_versionMessage) != std::string::npos);
        BOOST_CHECK (contained);
    }

    // This test checks if:
    //    - Any other options than helo or version calls provessVariables
    //    - program does not exit
    void do_othersTest()
    {
        _readCommandLineOptions<ReadCommandLineOptionsTestTraits>(argc, argv, testDesc);
        BOOST_CHECK ( ! ReadCommandLineOptionsTestTraits::exitCalled);
        BOOST_CHECK ( ReadCommandLineOptionsTestTraits::processVariablesCalled);
    }

    // This test checks the effect of nodaemon flags.
    void do_noDaemonSpecifiedTest()
    {
        _readCommandLineOptions<ReadCommandLineOptionsTestTraits>(argc, argv, testDesc);
        BOOST_CHECK_EQUAL (_vars["no-daemon"], std::string("true"));
    }

    // This test checks the effect of nodaemon flags.
    void do_noDaemonNotSpecifiedTest()
    {
        _readCommandLineOptions<ReadCommandLineOptionsTestTraits>(argc, argv, testDesc);
        BOOST_CHECK_EQUAL (_vars["no-daemon"], std::string());
    }

protected:
    static const int argc = 2;
    char *argv[argc];
    boost::program_options::options_description testDesc;
};


BOOST_FIXTURE_TEST_CASE(readCommandLineOptionsCheckHelpLongForm, TestServerConfigReader)
{
    // Test executing long help option
    setupParameters ("--help" );
    do_helpTest();
}


BOOST_FIXTURE_TEST_CASE(readCommandLineOptionsCheckHelpShortForm, TestServerConfigReader)
{
    // Test executing short help option
    setupParameters ("-h" );
    do_helpTest();
}


BOOST_FIXTURE_TEST_CASE(readCommandLineOptionsCheckVersion, TestServerConfigReader)
{
    // Test executing "version"
    setupParameters("--version");
    do_versionTest();
}


BOOST_FIXTURE_TEST_CASE(readCommandLineOptionsCheckPassValue, TestServerConfigReader)
{
    // Test executing "other" parameter. Test fixture requires parameter to
    // other!
    setupParameters("--other=value");
    do_othersTest();
}


BOOST_FIXTURE_TEST_CASE(readCommandLineOptionsCheckNoDaemonLongForm, TestServerConfigReader)
{
    setupParameters ("--no-daemon" );
    do_noDaemonSpecifiedTest();
}


BOOST_FIXTURE_TEST_CASE(readCommandLineOptionsCheckNoDaemonShortForm, TestServerConfigReader)
{
    setupParameters ("-n" );
    do_noDaemonSpecifiedTest();
}


BOOST_FIXTURE_TEST_CASE(readCommandLineOptionsCheckNoDaemonMissing, TestServerConfigReader)
{
    setupParameters ("--help" );
    do_noDaemonNotSpecifiedTest();
}


BOOST_FIXTURE_TEST_CASE(storeAString, TestServerConfigReader)
{
    setupParameters("--intpar=10");
    boost::program_options::store(boost::program_options::parse_command_line(argc, argv, testDesc), _vm);
    boost::program_options::notify(_vm);
    // Execute test - with existing parameter
    storeAsString ("intpar");
    // Do the checks
    BOOST_CHECK_EQUAL (_vars["intpar"], std::string ("10"));
}


// Traits to test _readConfigFile
struct ReadConfigFileTestTraits
{
    static std::shared_ptr<std::istream> getStream (const std::string&)
    {
        std::shared_ptr<std::istream> ss(new std::stringstream("intpar=10"));
        return ss;
    }

    static void processVariables(fts3::config::ServerConfigReader& reader)
    {
        reader.storeAsString("intpar");
    }
};


BOOST_FIXTURE_TEST_CASE (readConfigFile, TestServerConfigReader)
{
    _vars["configfile"] = "anyname";
    _readConfigFile<ReadConfigFileTestTraits>(testDesc);
    BOOST_CHECK_EQUAL (_vars["intpar"], std::string("10"));
}


BOOST_AUTO_TEST_SUITE_END()
BOOST_AUTO_TEST_SUITE_END()<|MERGE_RESOLUTION|>--- conflicted
+++ resolved
@@ -113,10 +113,7 @@
     file << "ThreadNum=" << f_intval << std::endl;
     file << "TransfersServiceSchedulingAlgorithm=" << f_str << std::endl;
     file << "TransfersServiceAllocatorAlgorithm=" << f_str << std::endl;
-<<<<<<< HEAD
-=======
     file << "TransfersServiceAllocatorLambda=" << f_intval << std::endl;
->>>>>>> 3c34e6fb
     file.close();
 
     // Read from the file
@@ -137,11 +134,7 @@
     BOOST_CHECK_EQUAL (_vars["TransferLogDirectory"], f_str);
     BOOST_CHECK_EQUAL (_vars["TransfersServiceSchedulingAlgorithm"], f_str);
     BOOST_CHECK_EQUAL (_vars["TransfersServiceAllocatorAlgorithm"], f_str);
-<<<<<<< HEAD
-=======
-
     BOOST_CHECK_EQUAL (_vars["TransfersServiceAllocatorLambda"], f_intval);
->>>>>>> 3c34e6fb
 
     BOOST_CHECK_NO_THROW(boost::filesystem::remove(filename));
 }
